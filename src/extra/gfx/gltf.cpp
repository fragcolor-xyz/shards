--- conflicted
+++ resolved
@@ -21,21 +21,9 @@
   static SHTypesInfo inputTypes() { return CoreInfo::AnyTableType; }
   static SHTypesInfo outputTypes() { return Types::DrawableHierarchy; }
 
-<<<<<<< HEAD
-  PARAM_PARAMVAR(_transformVar, "Transform", "The transform variable to use", {TransformVarType});
-  PARAM_VAR(_staticModelPath, "Path", "The static path to load a model from during warmup", {CoreInfo::StringType});
+  PARAM_PARAMVAR(_transformVar, "Transform", "The transform variable to use", {CoreInfo::NoneType, TransformVarType});
+  PARAM_VAR(_staticModelPath, "Path", "The static path to load a model from during warmup", {CoreInfo::NoneType, CoreInfo::StringType});
   PARAM_IMPL(GLTFShard, PARAM_IMPL_FOR(_transformVar), PARAM_IMPL_FOR(_staticModelPath));
-=======
-  static SHParametersInfo parameters() {
-    static Parameters params{
-        {"Transform", SHCCSTR("The transform variable to use (Optional)"), {CoreInfo::NoneType, TransformVarType}},
-        {"Path",
-         SHCCSTR("The static path to load a model from during warmup (Optional)"),
-         {CoreInfo::NoneType, CoreInfo::StringType}},
-    };
-    return params;
-  }
->>>>>>> 14ab5a91
 
   enum LoadMode {
     Invalid,
@@ -61,34 +49,6 @@
     _returnVar = Types::DrawableHierarchyObjectVar.New();
   }
 
-<<<<<<< HEAD
-=======
-  void setParam(int index, const SHVar &value) {
-    switch (index) {
-    case 0:
-      _transformVar = value;
-      break;
-    case 1:
-      if (value.valueType == SHType::String)
-        _staticModelPath = value.payload.stringValue;
-      else
-        _staticModelPath.clear();
-      break;
-    }
-  }
-
-  SHVar getParam(int index) {
-    switch (index) {
-    case 0:
-      return _transformVar;
-    case 1:
-      return _staticModelPath.size() > 0 ? Var(_staticModelPath) : Var::Empty;
-    default:
-      return Var::Empty;
-    }
-  }
-
->>>>>>> 14ab5a91
   SHTypeInfo compose(SHInstanceData &data) {
     auto &tableType = data.inputType.table;
 
@@ -117,16 +77,12 @@
         throw ComposeError("Path should be a string");
       _loadMode = LoadMemory;
       OVERRIDE_ACTIVATE(data, activateBytes);
-<<<<<<< HEAD
-    } else if (!_staticModelPath.isNone()) {
-=======
     } else if (copyType) {
       if (*copyType != Types::DrawableHierarchy)
         throw ComposeError("Copy should be an already loaded glTF model");
       _loadMode = LoadCopy;
       OVERRIDE_ACTIVATE(data, activateCopy);
-    } else if (!_staticModelPath.empty()) {
->>>>>>> 14ab5a91
+    } else if (!_staticModelPath.isNone()) {
       _loadMode = LoadStaticFile;
       OVERRIDE_ACTIVATE(data, activateStatic);
     } else {
