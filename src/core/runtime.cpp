--- conflicted
+++ resolved
@@ -658,6 +658,18 @@
 
 void hash_update(const CBVar &var, void *state);
 
+std::unordered_set<const CBChain *> &gatheringChains() {
+#ifdef WIN32
+  // we have to leak.. or windows tls emulation will crash at process end
+  thread_local std::unordered_set<const CBChain *> *chains =
+      new std::unordered_set<const CBChain *>();
+  return *chains;
+#else
+  thread_local std::unordered_set<const CBChain *> chains;
+  return chains;
+#endif
+}
+
 template <typename T, bool HASHED = false>
 ALWAYS_INLINE CBChainState blocksActivation(T blocks, CBContext *context,
                                             const CBVar &chainInput,
@@ -670,6 +682,7 @@
     XXH3_INITSTATE(&hashState);
     XXH3_64bits_reset_withSecret(&hashState, CUSTOM_XXH3_kSecret,
                                  XXH_SECRET_DEFAULT_SIZE);
+    gatheringChains().clear();
   }
   DEFER(if constexpr (HASHED) { *outHash = XXH3_64bits_digest(&hashState); });
 
@@ -2397,18 +2410,6 @@
   };
 }
 
-std::unordered_set<const CBChain *> &gatheringChains() {
-#ifdef WIN32
-  // we have to leak.. or windows tls emulation will crash at process end
-  thread_local std::unordered_set<const CBChain *> *chains =
-      new std::unordered_set<const CBChain *>();
-  return *chains;
-#else
-  thread_local std::unordered_set<const CBChain *> chains;
-  return chains;
-#endif
-}
-
 void _gatherBlocks(const BlocksCollection &coll, std::vector<CBlockInfo> &out) {
   // TODO out should be a set?
   switch (coll.index()) {
@@ -2481,12 +2482,6 @@
   gatheringChains().clear();
   _gatherBlocks(coll, out);
 }
-
-<<<<<<< HEAD
-thread_local std::unordered_set<CBChain *> tHashingChains;
-=======
-void hash_update(const CBVar &var, void *state);
->>>>>>> 53a4f069
 
 uint64_t hash(const CBVar &var) {
   static_assert(std::is_same<uint64_t, XXH64_hash_t>::value,
