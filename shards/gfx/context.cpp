--- conflicted
+++ resolved
@@ -102,13 +102,9 @@
   WGPUTexture wgpuCurrentTexture{};
   TexturePtr texture;
 
-<<<<<<< HEAD
   std::vector<WGPUTexture> inflightTextures;
 
-  ContextFlushTextureCallback onFlushTextureReferences;
-=======
   ContextFlushTextureReferencesRegistry onFlushTextureReferences;
->>>>>>> 417b7156
 
 #ifndef WEBGPU_NATIVE
   WGPUSwapChain wgpuSwapChain{};
@@ -570,7 +566,7 @@
   ZoneScoped;
 
   onDeviceStatus->forEach([](ContextDeviceStatusHandler &target) { target.deviceLost(); });
-  
+
   if (mainOutput) {
     mainOutput->releaseSurface();
   }
