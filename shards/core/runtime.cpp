/* SPDX-License-Identifier: BSD-3-Clause */
/* Copyright © 2019 Fragcolor Pte. Ltd. */

#include "runtime.hpp"
#include "type_matcher.hpp"
#include <shards/common_types.hpp>
#include "core/foundation.hpp"
#include "foundation.hpp"
#include <shards/shards.h>
#include <shards/shards.hpp>
#include "shards/ops.hpp"
#include "shared.hpp"
#include <shards/utility.hpp>
#include <shards/inlined.hpp>
#include "inline.hpp"
#include "async.hpp"
#include <boost/asio/thread_pool.hpp>
#include <boost/filesystem.hpp>
#include <boost/stacktrace.hpp>
#include <csignal>
#include <cstdarg>
#include <mutex>
#include <set>
#include <shared_mutex>
#include <stdexcept>
#include <string.h>
#include <unordered_set>
#include <log/log.hpp>
#include <shared_mutex>
#include <boost/atomic/atomic_ref.hpp>
#include <boost/container/small_vector.hpp>
#include <shards/fast_string/fast_string.hpp>
#include "utils.hpp"

namespace fs = boost::filesystem;

using namespace shards;

#ifdef __EMSCRIPTEN__
// clang-format off
EM_JS(void, sh_emscripten_init, (), {
  // inject some of our types
  if(typeof globalThis.shards === 'undefined') {
    globalThis.shards = {};
  }
  if(typeof globalThis.shards.bonds === 'undefined') {
    globalThis.shards.bonds = {};
  }
  if(typeof globalThis.ShardsBonder === 'undefined') {
    globalThis.ShardsBonder = class ShardsBonder {
      constructor(promise) {
        this.finished = false;
        this.hadErrors = false;
        this.promise = promise;
        this.result = null;
      }

      async run() {
        try {
          this.result = await this.promise;
        } catch (err) {
          console.error(err);
          this.hadErrors = true;
        }
        this.finished = true;
      }
    };
  }
});
// clang-format on
#endif

namespace shards {
#ifdef SH_COMPRESSED_STRINGS
SHOptionalString getCompiledCompressedString(uint32_t id) {
  static std::remove_pointer_t<decltype(Globals::CompressedStrings)> CompiledCompressedStrings;
  if (GetGlobals().CompressedStrings == nullptr)
    GetGlobals().CompressedStrings = &CompiledCompressedStrings;

  auto it = CompiledCompressedStrings.find(id);
  if (it != CompiledCompressedStrings.end()) {
    auto val = it->second;
    val.crc = id; // make sure we return with crc to allow later lookups!
    return val;
  } else {
    return SHOptionalString{nullptr, 0};
  }
}

#include <shards/core/shccstrings.hpp>

static oneapi::tbb::concurrent_unordered_map<uint32_t, std::string> strings_storage;

void decompressStrings() {
  if (!shards::GetGlobals().CompressedStrings) {
    throw shards::SHException("String storage was null");
  }

  // run the script to populate compressed strings
  auto bytes = Var(__shards_compressed_strings);
  auto wire = ::shards::Wire("decompress strings").let(bytes).shard("Brotli.Decompress").shard("FromBytes");
  auto mesh = SHMesh::make();
  mesh->schedule(wire);
  mesh->tick();
  if (wire->finishedOutput.valueType != SHType::Seq) {
    throw shards::SHException("Failed to decompress strings!");
  }

  for (uint32_t i = 0; i < wire->finishedOutput.payload.seqValue.len; i++) {
    auto pair = wire->finishedOutput.payload.seqValue.elements[i];
    if (pair.valueType != SHType::Seq || pair.payload.seqValue.len != 2) {
      throw shards::SHException("Failed to decompress strings!");
    }
    auto crc = pair.payload.seqValue.elements[0];
    auto str = pair.payload.seqValue.elements[1];
    if (crc.valueType != SHType::Int || str.valueType != SHType::String) {
      throw shards::SHException("Failed to decompress strings!");
    }
    auto emplaced = strings_storage.emplace(uint32_t(crc.payload.intValue), str.payload.stringValue);
    auto &s = emplaced.first->second;
    SHOptionalString ls{s.c_str(), uint32_t(crc.payload.intValue)};
<<<<<<< HEAD
    (*shards::GetGlobals().CompressedStrings).emplace(uint32_t(crc.payload.intValue), ls)
=======
    (*shards::GetGlobals().CompressedStrings).emplace(uint32_t(crc.payload.intValue), ls);
>>>>>>> ae1378aa
  }
}
#else
SHOptionalString setCompiledCompressedString(uint32_t id, const char *str) {
  static std::remove_pointer_t<decltype(Globals::CompressedStrings)> CompiledCompressedStrings;
  if (GetGlobals().CompressedStrings == nullptr)
    GetGlobals().CompressedStrings = &CompiledCompressedStrings;

  SHOptionalString ls{str, id};
  CompiledCompressedStrings.emplace(id, ls);
  return ls;
}
#endif

#ifdef SH_USE_UBSAN
extern "C" void __sanitizer_set_report_path(const char *path);
#endif

void loadExternalShards(std::string from) {
  namespace fs = boost::filesystem;
  auto root = fs::path(from);
  auto pluginPath = root / "externals";
  if (!fs::exists(pluginPath))
    return;

  for (auto &p : fs::recursive_directory_iterator(pluginPath)) {
    if (p.status().type() == fs::file_type::regular_file) {
      auto ext = p.path().extension();
      if (ext == ".dll" || ext == ".so" || ext == ".dylib") {
        auto filename = p.path().filename();
        auto dllstr = p.path().string();
        SHLOG_INFO("Loading external dll: {} path: {}", filename, dllstr);
#if _WIN32
        auto handle = LoadLibraryExA(dllstr.c_str(), NULL, LOAD_LIBRARY_SEARCH_DEFAULT_DIRS);
        if (!handle) {
          SHLOG_ERROR("LoadLibrary failed, error: {}", GetLastError());
        }
#elif defined(__linux__) || defined(__APPLE__)
        auto handle = dlopen(dllstr.c_str(), RTLD_NOW | RTLD_LOCAL);
        if (!handle) {
          SHLOG_ERROR("LoadLibrary failed, error: {}", dlerror());
        }
#endif
      }
    }
  }
}

#ifdef TRACY_ENABLE
GlobalTracy &GetTracy() {
  static GlobalTracy tracy;
  return tracy;
}

#ifdef TRACY_FIBERS
std::vector<SHWire *> &getCoroWireStack() {
  // Here is the thing, this currently works.. but only because we don't move coroutines between threads
  // When we will do if we do this will break...
  static thread_local std::vector<SHWire *> wireStack;
  return wireStack;
}
#endif
#endif

#ifdef SH_USE_TSAN
std::vector<SHWire *> &getCoroWireStack2() {
  // Here is the thing, this currently works.. but only because we don't move coroutines between threads
  // When we will do if we do this will break...
  static thread_local std::vector<SHWire *> wireStack;
  return wireStack;
}
#endif

extern void registerModuleShards(SHCore *core);
void registerShards() {
  SHLOG_DEBUG("Registering shards");

  // at this point we might have some auto magical static linked shard already
  // keep them stored here and re-register them
  // as we assume the observers were setup in this call caller so too late for
  // them
  std::vector<std::pair<std::string_view, SHShardConstructor>> earlyshards;
  for (auto &pair : GetGlobals().ShardsRegister) {
    earlyshards.push_back(pair);
  }
  GetGlobals().ShardsRegister.clear();

  SHCore *core = shardsInterface(SHARDS_CURRENT_ABI);
  registerModuleShards(core);

  // Enums are auto registered we need to propagate them to observers
  for (auto &einfo : GetGlobals().EnumTypesRegister) {
    int32_t vendorId = (int32_t)((einfo.first & 0xFFFFFFFF00000000) >> 32);
    int32_t enumId = (int32_t)(einfo.first & 0x00000000FFFFFFFF);
    for (auto &pobs : GetGlobals().Observers) {
      if (pobs.expired())
        continue;
      auto obs = pobs.lock();
      obs->registerEnumType(vendorId, enumId, einfo.second);
    }
  }

  // re run early shards registration!
  for (auto &pair : earlyshards) {
    registerShard(pair.first, pair.second);
  }

  // finally iterate shard directory and load external dlls
  loadExternalShards(std::string(GetGlobals().ExePath.c_str()));
  if (GetGlobals().RootPath != GetGlobals().ExePath) {
    loadExternalShards(std::string(GetGlobals().RootPath.c_str()));
  }
}

Shard *createShard(std::string_view name) {
  ZoneScoped;
  ZoneName(name.data(), name.size());

  auto it = GetGlobals().ShardsRegister.find(name);
  if (it == GetGlobals().ShardsRegister.end()) {
    return nullptr;
  }

  auto shard = it->second();

  shards::setInlineShardId(shard, name);
  shard->nameLength = uint32_t(name.length());

#ifndef NDEBUG
  auto props = shard->properties(shard);
  if (props) {
    shassert(props->opaque && props->api && "Shard properties are not initialized!");
    auto experimental = props->api->tableGet(*props, Var("experimental"));
    if (experimental) {
      shassert(experimental->valueType == SHType::Bool);
      SHLOG_WARNING("Experimental shard used: {}", name);
    }
  }
#endif

  return shard;
}

inline void setupRegisterLogging() {
#if SPDLOG_ACTIVE_LEVEL <= SPDLOG_LEVEL_TRACE
  logging::setupDefaultLoggerConditional();
#endif
}

void registerShard(std::string_view name, SHShardConstructor constructor, std::string_view fullTypeName) {
  // setupRegisterLogging();
  // SHLOG_TRACE("registerBlock({})", name);

  auto findIt = GetGlobals().ShardsRegister.find(name);
  if (findIt == GetGlobals().ShardsRegister.end()) {
    GetGlobals().ShardsRegister.emplace(name, constructor);
  } else {
    GetGlobals().ShardsRegister[name] = constructor;
    SHLOG_WARNING("Overriding shard: {}", name);
  }

  GetGlobals().ShardNamesToFullTypeNames[name] = fullTypeName;

  for (auto &pobs : GetGlobals().Observers) {
    if (pobs.expired())
      continue;
    auto obs = pobs.lock();
    obs->registerShard(name.data(), constructor);
  }
}

void registerObjectType(int32_t vendorId, int32_t typeId, SHObjectInfo info) {
  // setupRegisterLogging();
  // SHLOG_TRACE("registerObjectType({})", info.name);

  int64_t id = (int64_t)vendorId << 32 | typeId;
  auto typeName = std::string_view(info.name);

  auto findIt = GetGlobals().ObjectTypesRegister.find(id);
  if (findIt == GetGlobals().ObjectTypesRegister.end()) {
    GetGlobals().ObjectTypesRegister.insert(std::make_pair(id, info));
  } else {
    GetGlobals().ObjectTypesRegister[id] = info;
    SHLOG_WARNING("Overriding object type: {}", typeName);
  }

  auto findIt2 = GetGlobals().ObjectTypesRegisterByName.find(typeName);
  if (findIt2 == GetGlobals().ObjectTypesRegisterByName.end()) {
    GetGlobals().ObjectTypesRegisterByName.emplace(info.name, id);
  } else {
    GetGlobals().ObjectTypesRegisterByName[info.name] = id;
    SHLOG_WARNING("Overriding enum type by name: {}", typeName);
  }

  for (auto &pobs : GetGlobals().Observers) {
    if (pobs.expired())
      continue;
    auto obs = pobs.lock();
    obs->registerObjectType(vendorId, typeId, info);
  }
}

void registerEnumType(int32_t vendorId, int32_t typeId, SHEnumInfo info) {
  // setupRegisterLogging();
  // SHLOG_TRACE("registerEnumType({})", info.name);

  int64_t id = (int64_t)vendorId << 32 | typeId;
  auto enumName = std::string_view(info.name);

  auto findIt = GetGlobals().EnumTypesRegister.find(id);
  if (findIt == GetGlobals().EnumTypesRegister.end()) {
    GetGlobals().EnumTypesRegister.insert(std::make_pair(id, info));
  } else {
    GetGlobals().EnumTypesRegister[id] = info;
    SHLOG_WARNING("Overriding enum type: {}", enumName);
  }

  auto findIt2 = GetGlobals().EnumTypesRegisterByName.find(enumName);
  if (findIt2 == GetGlobals().EnumTypesRegisterByName.end()) {
    GetGlobals().EnumTypesRegisterByName.emplace(info.name, id);
  } else {
    GetGlobals().EnumTypesRegisterByName[info.name] = id;
    SHLOG_WARNING("Overriding enum type by name: {}", enumName);
  }

  for (auto &pobs : GetGlobals().Observers) {
    if (pobs.expired())
      continue;
    auto obs = pobs.lock();
    obs->registerEnumType(vendorId, typeId, info);
  }
}

const SHObjectInfo *findObjectInfo(int32_t vendorId, int32_t typeId) {
  int64_t id = (int64_t)vendorId << 32 | typeId;
  auto it = shards::GetGlobals().ObjectTypesRegister.find(id);
  if (it != shards::GetGlobals().ObjectTypesRegister.end()) {
    return &it->second;
  }
  return nullptr;
}

int64_t findObjectTypeId(std::string_view name) {
  auto it = shards::GetGlobals().ObjectTypesRegisterByName.find(name);
  if (it != shards::GetGlobals().ObjectTypesRegisterByName.end()) {
    return it->second;
  }
  return 0;
}

const SHEnumInfo *findEnumInfo(int32_t vendorId, int32_t typeId) {
  int64_t id = (int64_t)vendorId << 32 | typeId;
  auto it = shards::GetGlobals().EnumTypesRegister.find(id);
  if (it != shards::GetGlobals().EnumTypesRegister.end()) {
    return &it->second;
  }
  return nullptr;
}

int64_t findEnumId(std::string_view name) {
  auto it = shards::GetGlobals().EnumTypesRegisterByName.find(name);
  if (it != shards::GetGlobals().EnumTypesRegisterByName.end()) {
    return it->second;
  }
  return 0;
}

void registerRunLoopCallback(std::string_view eventName, SHCallback callback) {
  shards::GetGlobals().RunLoopHooks[eventName] = callback;
}

void unregisterRunLoopCallback(std::string_view eventName) {
  auto findIt = shards::GetGlobals().RunLoopHooks.find(eventName);
  if (findIt != shards::GetGlobals().RunLoopHooks.end()) {
    shards::GetGlobals().RunLoopHooks.erase(findIt);
  }
}

void registerExitCallback(std::string_view eventName, SHCallback callback) {
  shards::GetGlobals().ExitHooks[eventName] = callback;
}

void unregisterExitCallback(std::string_view eventName) {
  auto findIt = shards::GetGlobals().ExitHooks.find(eventName);
  if (findIt != shards::GetGlobals().ExitHooks.end()) {
    shards::GetGlobals().ExitHooks.erase(findIt);
  }
}

void registerWire(SHWire *wire) {
  std::shared_ptr<SHWire> sc(wire);
  shards::GetGlobals().GlobalWires[wire->name] = sc;
}

void unregisterWire(SHWire *wire) {
  auto findIt = shards::GetGlobals().GlobalWires.find(wire->name);
  if (findIt != shards::GetGlobals().GlobalWires.end()) {
    shards::GetGlobals().GlobalWires.erase(findIt);
  }
}

void callExitCallbacks() {
  // Iterate backwards
  for (auto it = shards::GetGlobals().ExitHooks.begin(); it != shards::GetGlobals().ExitHooks.end(); ++it) {
    it->second();
  }
}

entt::id_type findId(SHContext *ctx) noexcept {
  entt::id_type id = entt::null;

  // try find a wire id
  // from top to bottom of wire stack
  {
    auto rit = ctx->wireStack.rbegin();
    for (; rit != ctx->wireStack.rend(); ++rit) {
      // prioritize local variables
      auto wire = *rit;
      if (wire->id != entt::null) {
        id = wire->id;
        break;
      }
    }
  }

  return id;
}

SHVar *referenceWireVariable(SHWire *wire, std::string_view name) {
  SHVar &v = wire->getVariable(ToSWL(name));
  v.refcount++;
  v.flags |= SHVAR_FLAGS_REF_COUNTED;
  return &v;
}

SHVar *referenceWireVariable(SHWireRef wire, std::string_view name) {
  auto swire = SHWire::sharedFromRef(wire);
  return referenceWireVariable(swire.get(), name);
}

SHVar *referenceGlobalVariable(SHContext *ctx, std::string_view name) {
  auto mesh = ctx->main->mesh.lock();
  shassert(mesh);

  SHVar &v = mesh->getVariable(ToSWL(name));
  v.refcount++;
  if (v.refcount == 1) {
    SHLOG_TRACE("Creating a global variable, wire: {} name: {}", ctx->wireStack.back()->name, name);
  }
  v.flags |= SHVAR_FLAGS_REF_COUNTED;
  return &v;
}

SHVar *referenceVariable(SHContext *ctx, std::string_view name) {
  // try find a wire variable
  // from top to bottom of wire stack
  {
    auto rit = ctx->wireStack.rbegin();
    for (; rit != ctx->wireStack.rend(); ++rit) {
      // prioritize local variables
      auto wire = *rit;
      auto ov = wire->getVariableIfExists(ToSWL(name));
      if (ov) {
        // found, lets get out here
        SHVar &cv = (*ov).get();
        cv.refcount++;
        cv.flags |= SHVAR_FLAGS_REF_COUNTED;
        return &cv;
      }
      // try external variables
      auto ev = wire->getExternalVariableIfExists(ToSWL(name));
      if (ev) {
        // found, lets get out here
        SHVar &cv = *ev;
        shassert((cv.flags & SHVAR_FLAGS_EXTERNAL) != 0);
        return &cv;
      }
      // if this wire is pure we break here and do not look further
      if (wire->pure) {
        goto create;
      }
    }
  }

  // try using mesh
  {
    auto mesh = ctx->main->mesh.lock();
    shassert(mesh);

    // Was not in wires.. find in mesh
    {
      auto ov = mesh->getVariableIfExists(ToSWL(name));
      if (ov) {
        // found, lets get out here
        SHVar &cv = (*ov).get();
        cv.refcount++;
        cv.flags |= SHVAR_FLAGS_REF_COUNTED;
        return &cv;
      }
    }

    // Was not in mesh directly.. try find in meshs refs
    {
      auto rv = mesh->getRefIfExists(ToSWL(name));
      if (rv) {
        SHLOG_TRACE("Referencing a parent node variable, wire: {} name: {}", ctx->wireStack.back()->name, name);
        // found, lets get out here
        rv->refcount++;
        rv->flags |= SHVAR_FLAGS_REF_COUNTED;
        return rv;
      }
    }
  }

create:
  // worst case create in current top wire!
  SHLOG_TRACE("Creating a variable, wire: {} name: {}", ctx->wireStack.back()->name, name);
  SHVar &cv = ctx->wireStack.back()->getVariable(ToSWL(name));
  shassert(cv.refcount == 0);
  cv.refcount++;
  // can safely set this here, as we are creating a new variable
  cv.flags = SHVAR_FLAGS_REF_COUNTED;
  return &cv;
}

void releaseVariable(SHVar *variable) {
  if (!variable)
    return;

  if ((variable->flags & SHVAR_FLAGS_EXTERNAL) != 0) {
    return;
  }

  shassert((variable->flags & SHVAR_FLAGS_REF_COUNTED) == SHVAR_FLAGS_REF_COUNTED);
  shassert(variable->refcount > 0);

  variable->refcount--;
  if (variable->refcount == 0) {
    SHLOG_TRACE("Destroying a variable (0 ref count), type: {}", type2Name(variable->valueType));
    destroyVar(*variable);
  }
}

SHWireState suspend(SHContext *context, double seconds) {
  if (unlikely(!context->shouldContinue())) {
    throw ActivationError(fmt::format("Trying to suspend a context that is not running! - state: {}", context->getState()));
  } else if (unlikely(!context->continuation)) {
    throw ActivationError("Trying to suspend a context without coroutine!");
  }

  if (seconds <= 0) {
    context->next = SHDuration(0);
  } else {
    context->next = SHClock::now().time_since_epoch() + SHDuration(seconds);
  }

  auto currentWire = context->currentWire();
  SH_CORO_SUSPENDED(currentWire);
  coroutineSuspend(*context->continuation);
  shassert(context->currentWire() == currentWire);
  SH_CORO_RESUMED(currentWire);

  return context->getState();
}

void hash_update(const SHVar &var, void *state);

#define SH_WIRE_SET_STACK(prefix)                                                              \
  std::deque<std::unordered_set<const SHWire *>> &prefix##WiresStack() {                       \
    thread_local std::deque<std::unordered_set<const SHWire *>> s;                             \
    return s;                                                                                  \
  }                                                                                            \
  std::optional<std::unordered_set<const SHWire *> *> &prefix##WiresStorage() {                \
    thread_local std::optional<std::unordered_set<const SHWire *> *> wiresOpt;                 \
    return wiresOpt;                                                                           \
  }                                                                                            \
  std::unordered_set<const SHWire *> &prefix##Wires() {                                        \
    auto wiresPtr = *prefix##WiresStorage();                                                   \
    shassert(wiresPtr);                                                                        \
    return *wiresPtr;                                                                          \
  }                                                                                            \
  void prefix##WiresPush() { prefix##WiresStorage() = &prefix##WiresStack().emplace_front(); } \
  void prefix##WiresPop() {                                                                    \
    prefix##WiresStack().pop_front();                                                          \
    if (prefix##WiresStack().empty()) {                                                        \
      prefix##WiresStorage() = std::nullopt;                                                   \
    } else {                                                                                   \
      prefix##WiresStorage() = &prefix##WiresStack().front();                                  \
    }                                                                                          \
  }

SH_WIRE_SET_STACK(gathering);
SH_WIRE_SET_STACK(hashing);

template <typename T, bool HANDLES_RETURN, bool HASHED>
ALWAYS_INLINE SHWireState shardsActivation(T &shards, SHContext *context, const SHVar &wireInput, SHVar &output,
                                           SHVar *outHash = nullptr) noexcept {
  XXH3_state_s hashState; // optimized out in release if not HASHED
  if constexpr (HASHED) {
    shassert(outHash);
    XXH3_INITSTATE(&hashState);
    XXH3_128bits_reset_withSecret(&hashState, CUSTOM_XXH3_kSecret, XXH_SECRET_DEFAULT_SIZE);
  }
  DEFER(if constexpr (HASHED) {
    auto digest = XXH3_128bits_digest(&hashState);
    outHash->valueType = SHType::Int2;
    outHash->payload.int2Value[0] = int64_t(digest.low64);
    outHash->payload.int2Value[1] = int64_t(digest.high64);
    SHLOG_TRACE("Hash digested {}", *outHash);
  });

  // store initial input
  auto input = wireInput;

  // find len based on shards type
  size_t len;
  if constexpr (std::is_same<T, Shards>::value || std::is_same<T, SHSeq>::value) {
    len = shards.len;
  } else if constexpr (std::is_same<T, std::vector<ShardPtr>>::value) {
    len = shards.size();
  } else {
    len = 0;
    SHLOG_FATAL("Unreachable shardsActivation case");
  }

  for (size_t i = 0; i < len; i++) {
    ShardPtr blk;
    if constexpr (std::is_same<T, Shards>::value) {
      blk = shards.elements[i];
    } else if constexpr (std::is_same<T, SHSeq>::value) {
      blk = shards.elements[i].payload.shardValue;
    } else if constexpr (std::is_same<T, std::vector<ShardPtr>>::value) {
      blk = shards[i];
    } else {
      blk = nullptr;
      SHLOG_FATAL("Unreachable shardsActivation case");
    }

    if constexpr (HASHED) {
      const auto shardHash = blk->hash(blk);
      SHLOG_TRACE("Hashing shard {}", shardHash);
      XXH3_128bits_update(&hashState, &shardHash, sizeof(shardHash));

      SHLOG_TRACE("Hashing input {}", input);
      hash_update(input, &hashState);

      const auto params = blk->parameters(blk);
      for (uint32_t nParam = 0; nParam < params.len; nParam++) {
        const auto param = blk->getParam(blk, nParam);
        SHLOG_TRACE("Hashing param {}", param);
        hash_update(param, &hashState);
      }

      output = activateShard(blk, context, input);
      SHLOG_TRACE("Hashing output {}", output);
      hash_update(output, &hashState);
    } else {
      output = activateShard(blk, context, input);
    }

    // Deal with aftermath of activation
    if (unlikely(!context->shouldContinue())) {
      auto state = context->getState();
      switch (state) {
      case SHWireState::Return:
        if constexpr (HANDLES_RETURN)
          context->continueFlow();
        return SHWireState::Return;
      case SHWireState::Error:
        SHLOG_ERROR("Shard activation error, failed shard: {}, error: {}, line: {}, column: {}", blk->name(blk),
                    context->getErrorMessage(), blk->line, blk->column);
      case SHWireState::Stop:
      case SHWireState::Restart:
        return state;
      case SHWireState::Rebase:
        // reset input to wire one
        // and reset state
        input = wireInput;
        context->continueFlow();
        continue;
      case SHWireState::Continue:
        break;
      }
    }

    // Pass output to next block input
    input = output;
  }
  return SHWireState::Continue;
}

SHWireState activateShards(Shards shards, SHContext *context, const SHVar &wireInput, SHVar &output) noexcept {
  return shardsActivation<Shards, false, false>(shards, context, wireInput, output);
}

SHWireState activateShards2(Shards shards, SHContext *context, const SHVar &wireInput, SHVar &output) noexcept {
  return shardsActivation<Shards, true, false>(shards, context, wireInput, output);
}

SHWireState activateShards(SHSeq shards, SHContext *context, const SHVar &wireInput, SHVar &output) noexcept {
  return shardsActivation<SHSeq, false, false>(shards, context, wireInput, output);
}

SHWireState activateShards2(SHSeq shards, SHContext *context, const SHVar &wireInput, SHVar &output) noexcept {
  return shardsActivation<SHSeq, true, false>(shards, context, wireInput, output);
}

SHWireState activateShards(Shards shards, SHContext *context, const SHVar &wireInput, SHVar &output, SHVar &outHash) noexcept {
  return shardsActivation<Shards, false, true>(shards, context, wireInput, output, &outHash);
}

SHWireState activateShards2(Shards shards, SHContext *context, const SHVar &wireInput, SHVar &output, SHVar &outHash) noexcept {
  return shardsActivation<Shards, true, true>(shards, context, wireInput, output, &outHash);
}

bool matchTypes(const SHTypeInfo &inputType, const SHTypeInfo &receiverType, bool isParameter, bool strict,
                bool relaxEmptySeqCheck) {
  return TypeMatcher{.isParameter = isParameter, .strict = strict, .relaxEmptySeqCheck = relaxEmptySeqCheck}.match(inputType,
                                                                                                                   receiverType);
}

struct ValidationContext {
  std::unordered_map<std::string_view, SHExposedTypeInfo> inherited;
  std::unordered_map<std::string_view, SHExposedTypeInfo> exposed;
  std::unordered_set<std::string_view> variables;
  std::unordered_set<std::string_view> references;
  std::unordered_set<SHExposedTypeInfo> required;

  SHTypeInfo previousOutputType{};
  SHTypeInfo originalInputType{};

  Shard *bottom{};
  Shard *next{};
  SHWire *wire{};

  SHValidationCallback cb{};
  void *userData{};

  bool onWorkerThread{false};

  std::unordered_map<std::string_view, SHExposedTypeInfo> *fullRequired{nullptr};
};

void validateConnection(ValidationContext &ctx) {
  auto previousOutput = ctx.previousOutputType;

  auto inputInfos = ctx.bottom->inputTypes(ctx.bottom);
  auto inputMatches = false;
  // validate our generic input
  if (inputInfos.len == 1 && inputInfos.elements[0].basicType == SHType::None) {
    // in this case a None always matches
    inputMatches = true;
  } else {
    for (uint32_t i = 0; inputInfos.len > i; i++) {
      auto &inputInfo = inputInfos.elements[i];
      if (matchTypes(previousOutput, inputInfo, false, true, false)) {
        inputMatches = true;
        break;
      }
    }
  }

  if (!inputMatches) {
    const auto msg =
        fmt::format("Could not find a matching input type, shard: {} (line: {}, column: {}) expected: {}. Found instead: {}",
                    ctx.bottom->name(ctx.bottom), ctx.bottom->line, ctx.bottom->column, inputInfos, ctx.previousOutputType);
    ctx.cb(ctx.bottom, SHStringWithLen{msg.data(), msg.size()}, false, ctx.userData);
  }

  // infer and specialize types if we need to
  // If we don't we assume our output will be of the same type of the previous!
  if (ctx.bottom->compose) {
    SHInstanceData data{};
    data.shard = ctx.bottom;
    data.wire = ctx.wire;
    data.inputType = previousOutput;
    data.requiredVariables = ctx.fullRequired;
    if (ctx.next) {
      data.outputTypes = ctx.next->inputTypes(ctx.next);
    }
    data.onWorkerThread = ctx.onWorkerThread;

    // Pass all we got in the context!
    // notice that shards might add new records to this array
    for (auto &pair : ctx.exposed) {
      shards::arrayPush(data.shared, pair.second);
    }
    // and inherited
    for (auto &pair : ctx.inherited) {
      shards::arrayPush(data.shared, pair.second);
    }
    DEFER(shards::arrayFree(data.shared));

    // this ensures e.g. SetVariable exposedVars have right type from the actual
    // input type (previousOutput)!
    auto composeResult = ctx.bottom->compose(ctx.bottom, &data);
    if (composeResult.error.code != SH_ERROR_NONE) {
      std::string_view msg(composeResult.error.message.string, size_t(composeResult.error.message.len));
      SHLOG_ERROR("Error composing shard: {}, wire: {}", msg, ctx.wire ? ctx.wire->name : "(unwired)");
      throw ComposeError(msg);
    }
    ctx.previousOutputType = composeResult.result;
  } else {
    // Short-cut if it's just one type and not any type
    auto outputTypes = ctx.bottom->outputTypes(ctx.bottom);
    if (outputTypes.len == 1) {
      if (outputTypes.elements[0].basicType != SHType::Any) {
        ctx.previousOutputType = outputTypes.elements[0];
      } else {
        // Any type tho means keep previous output type!
        // Unless we require a specific input type, in that case
        // We assume we are not a passthru shard
        auto inputTypes = ctx.bottom->inputTypes(ctx.bottom);
        if (inputTypes.len == 1 && inputTypes.elements[0].basicType != SHType::Any) {
          ctx.previousOutputType = outputTypes.elements[0];
        }
      }
    } else {
      SHLOG_ERROR("Shard {} needs to implement the compose method", ctx.bottom->name(ctx.bottom));
      throw ComposeError("Shard has multiple possible output types and is missing the compose method");
    }
  }

#ifndef NDEBUG
  // do some sanity checks that also provide coverage on outputTypes
  if (!ctx.bottom->compose) {
    auto outputTypes = ctx.bottom->outputTypes(ctx.bottom);
    shards::IterableTypesInfo otypes(outputTypes);
    auto flowStopper = [&]() {
      if (strcmp(ctx.bottom->name(ctx.bottom), "Restart") == 0 || strcmp(ctx.bottom->name(ctx.bottom), "Stop") == 0 ||
          strcmp(ctx.bottom->name(ctx.bottom), "Return") == 0 || strcmp(ctx.bottom->name(ctx.bottom), "Fail") == 0) {
        return true;
      } else {
        return false;
      }
    }();

    auto blockHasValidOutputTypes =
        flowStopper || std::any_of(otypes.begin(), otypes.end(), [&](const auto &t) {
          return t.basicType == SHType::Any ||
                 (t.basicType == SHType::Seq && t.seqTypes.len == 1 && t.seqTypes.elements[0].basicType == SHType::Any &&
                  ctx.previousOutputType.basicType == SHType::Seq) || // any seq
                 (t.basicType == SHType::Table &&
                  // TODO find Any in table types
                  ctx.previousOutputType.basicType == SHType::Table) || // any table
                 t == ctx.previousOutputType;
        });
    if (!blockHasValidOutputTypes) {
      std::string blockName = ctx.bottom->name(ctx.bottom);
      auto msg = fmt::format("Shard {} doesn't have a valid output type", blockName);
      throw ComposeError(msg);
    }
  }
#endif

  // Grab those after type inference!
  auto exposedVars = ctx.bottom->exposedVariables(ctx.bottom);
  // Add the vars we expose
  for (uint32_t i = 0; exposedVars.len > i; i++) {
    auto &exposed_param = exposedVars.elements[i];
    std::string_view name(exposed_param.name);
    ctx.exposed[name] = exposed_param;

    // Reference mutability checks
    if (strcmp(ctx.bottom->name(ctx.bottom), "Ref") == 0) {
      // make sure we are not Ref-ing a Set
      // meaning target would be overwritten, yet Set will try to deallocate
      // it/manage it
      if (ctx.variables.count(name)) {
        // Error
        auto err = fmt::format(
            "Ref variable name already used as Set. Overwriting a previously Set variable with Ref is not allowed, name: {}",
            name);
        ctx.cb(ctx.bottom, SHStringWithLen{err.data(), err.size()}, false, ctx.userData);
      }
      ctx.references.insert(name);
    } else if (strcmp(ctx.bottom->name(ctx.bottom), "Set") == 0) {
      // make sure we are not Set-ing a Ref
      // meaning target memory could be any shard temporary buffer, yet Set will
      // try to deallocate it/manage it
      if (ctx.references.count(name)) {
        // Error
        auto err = fmt::format(
            "Set variable name already used as Ref. Overwriting a previously Ref variable with Set is not allowed, name: {}",
            name);
        ctx.cb(ctx.bottom, SHStringWithLen{err.data(), err.size()}, false, ctx.userData);
      }
      ctx.variables.insert(name);
    } else if (strcmp(ctx.bottom->name(ctx.bottom), "Update") == 0) {
      // make sure we are not Set-ing a Ref
      // meaning target memory could be any shard temporary buffer, yet Set will
      // try to deallocate it/manage it
      if (ctx.references.count(name)) {
        // Error
        auto err = fmt::format("Update variable name already used as Ref. Overwriting a previously Ref variable with Update is "
                               "not allowed, name: {}",
                               name);
        ctx.cb(ctx.bottom, SHStringWithLen{err.data(), err.size()}, false, ctx.userData);
      }
    } else if (strcmp(ctx.bottom->name(ctx.bottom), "Push") == 0) {
      // make sure we are not Push-ing a Ref
      // meaning target memory could be any shard temporary buffer, yet Push
      // will try to deallocate it/manage it
      if (ctx.references.count(name)) {
        // Error
        auto err = fmt::format(
            "Push variable name already used as Ref. Overwriting a previously Ref variable with Push is not allowed, name: {}",
            name);
        ctx.cb(ctx.bottom, SHStringWithLen{err.data(), err.size()}, false, ctx.userData);
      }
      ctx.variables.insert(name);
    }
  }

  // Finally do checks on what we consume
  auto requiredVar = ctx.bottom->requiredVariables(ctx.bottom);

  std::unordered_map<std::string, SHExposedTypeInfo> requiredVars;
  for (uint32_t i = 0; requiredVar.len > i; i++) {
    auto &required_param = requiredVar.elements[i];
    std::string name(required_param.name);
    requiredVars[name] = required_param;
  }

  // make sure we have the vars we need, collect first
  for (const auto &required : requiredVars) {
    auto matching = false;
    SHExposedTypeInfo match{};

    const auto &required_param = required.second;
    std::string_view name(required_param.name);
    if (name.find(' ') != std::string::npos) { // take only the first part of variable name
      // the remaining should be a table key which we don't care here
      name = name.substr(0, name.find(' '));
    }

    auto end = ctx.exposed.end();
    auto findIt = ctx.exposed.find(name);
    if (findIt == end) {
      end = ctx.inherited.end();
      findIt = ctx.inherited.find(name);
    }
    if (findIt == end) {
      auto err = fmt::format("Required variable not found: {}", name);
      // Warning only, delegate compose to decide
      ctx.cb(ctx.bottom, SHStringWithLen{err.data(), err.size()}, true, ctx.userData);
    } else {
      auto exposedType = findIt->second.exposedType;
      auto requiredType = required_param.exposedType;
      // Finally deep compare types
      if (matchTypes(exposedType, requiredType, false, true, false)) {
        matching = true;
      }
    }

    if (matching) {
      match = required_param;
    }

    if (!matching) {
      std::stringstream ss;
      ss << "Required types do not match currently exposed ones for variable '" << required.first
         << "' required possible types: ";
      auto &type = required.second;
      ss << "{\"" << type.name << "\" (" << type.exposedType << ")} ";

      ss << "exposed types: ";
      for (const auto &info : ctx.exposed) {
        auto &type = info.second;
        ss << "{\"" << type.name << "\" (" << type.exposedType << ")} ";
      }
      for (const auto &info : ctx.inherited) {
        auto &type = info.second;
        ss << "{\"" << type.name << "\" (" << type.exposedType << ")} ";
      }
      auto sss = ss.str();
      ctx.cb(ctx.bottom, SHStringWithLen{sss.data(), sss.size()}, false, ctx.userData);
    } else {
      // Add required stuff that we do not expose ourself
      if (ctx.exposed.find(match.name) == ctx.exposed.end())
        ctx.required.emplace(match);
    }
  }
}

SHComposeResult composeWire(const std::vector<Shard *> &wire, SHValidationCallback callback, void *userData,
                            SHInstanceData data) {
  ValidationContext ctx{};
  ctx.originalInputType = data.inputType;
  ctx.previousOutputType = data.inputType;
  ctx.cb = callback;
  ctx.wire = data.wire;
  ctx.userData = userData;
  ctx.onWorkerThread = data.onWorkerThread;
  ctx.fullRequired = reinterpret_cast<decltype(ValidationContext::fullRequired)>(data.requiredVariables);

  // add externally added variables
  if (ctx.wire) {
    for (const auto &[key, pVar] : ctx.wire->getExternalVariables()) {
      SHVar &var = *pVar;
      shassert((var.flags & SHVAR_FLAGS_EXTERNAL) != 0);

      auto hash = deriveTypeHash(var);
      TypeInfo *info = nullptr;
      if (ctx.wire->typesCache.find(hash) == ctx.wire->typesCache.end()) {
        info = &ctx.wire->typesCache.emplace(hash, TypeInfo(var, data)).first->second;
      } else {
        info = &ctx.wire->typesCache.at(hash);
      }

      SHExposedTypeInfo expInfo{key.payload.stringValue, {}, *info, true /* mutable */};
      expInfo.exposed = var.flags & SHVAR_FLAGS_EXPOSED;
      std::string_view sName(key.payload.stringValue, key.payload.stringLen);
      ctx.inherited[sName] = expInfo;
    }

    // add present mesh variables as well if we have a mesh
    auto mesh = ctx.wire->mesh.lock();
    if (mesh) {
      for (auto &v : mesh->getVariables()) {
        // only add variables with metadata basically
        auto metadata = mesh->getMetadata(&v.second);
        if (metadata) {
          std::string_view sName(v.first.payload.stringValue, v.first.payload.stringLen);
          ctx.inherited[sName] = *metadata;
        }
      }
    }
  }

  if (data.shared.elements) {
    for (uint32_t i = 0; i < data.shared.len; i++) {
      auto &info = data.shared.elements[i];
      ctx.inherited[info.name] = info;
    }
  }

  size_t chsize = wire.size();
  for (size_t i = 0; i < chsize; i++) {
    Shard *blk = wire[i];
    ctx.next = nullptr;
    if (i < chsize - 1)
      ctx.next = wire[i + 1];

    if (strcmp(blk->name(blk), "Input") == 0) {
      // Hard code behavior for Input shard and And and Or, in order to validate
      // with actual wire input the followup
      ctx.previousOutputType = ctx.wire->inputType;
    } else if (strcmp(blk->name(blk), "And") == 0 || strcmp(blk->name(blk), "Or") == 0) {
      // Hard code behavior for Input shard and And and Or, in order to validate
      // with actual wire input the followup
      ctx.previousOutputType = ctx.originalInputType;
    } else {
      ctx.bottom = blk;
      try {
        validateConnection(ctx);
      } catch (std::exception &ex) {
        auto verboseMsg = fmt::format("Error validating shard: {}, line: {}, column: {}, wire: {}, error: {}", blk->name(blk),
                                      blk->line, blk->column, ctx.wire ? ctx.wire->name : "(unwired)", ex.what());
        SHLOG_ERROR("{}", verboseMsg);
        throw ComposeError(verboseMsg);
      }
    }
  }

  SHComposeResult result = {ctx.previousOutputType};

  for (auto &exposed : ctx.exposed) {
    shards::arrayPush(result.exposedInfo, exposed.second);
  }

  if (ctx.fullRequired) {
    for (auto &req : ctx.required) {
      shards::arrayPush(result.requiredInfo, req);
      (*ctx.fullRequired)[req.name] = req;
    }
  } else {
    for (auto &req : ctx.required) {
      shards::arrayPush(result.requiredInfo, req);
    }
  }

  if (wire.size() > 0) {
    auto &last = wire.back();
    if (strcmp(last->name(last), "Restart") == 0 || strcmp(last->name(last), "Return") == 0 ||
        strcmp(last->name(last), "Fail") == 0) {
      result.flowStopper = true;
    } else if (strcmp(last->name(last), "Stop") == 0) {
      // need to check if first param is none
      auto fp = last->getParam(last, 0);
      if (fp.valueType == SHType::None)
        result.flowStopper = true;
    }
  }

  return result;
}

SHComposeResult composeWire(const SHWire *wire, SHValidationCallback callback, void *userData, SHInstanceData data) {
  // compare exchange and then shassert we were not composing
  bool expected = false;
  auto composeState = const_cast<SHWire *>(wire)->composing.compare_exchange_strong(expected, true);
  if (!composeState) {
    SHLOG_ERROR("Wire {} is already being composed", wire->name);
    throw ComposeError("Wire is already being composed");
  }
  // defer reset compose state
  DEFER(const_cast<SHWire *>(wire)->composing.store(false));

  // settle input type of wire before compose
  if (wire->shards.size() > 0 && strncmp(wire->shards[0]->name(wire->shards[0]), "Expect", 6) == 0) {
    // If first shard is an Expect, this wire can accept ANY input type as the type is checked at runtime
    wire->inputType = SHTypeInfo{SHType::Any};
    wire->ignoreInputTypeCheck = true;
  } else if (wire->shards.size() > 0 && !std::any_of(wire->shards.begin(), wire->shards.end(), [&](const auto &shard) {
               return strcmp(shard->name(shard), "Input") == 0;
             })) {
    // If first shard is a plain None, mark this wire has None input
    // But make sure we have no (Input) shards
    auto inTypes = wire->shards[0]->inputTypes(wire->shards[0]);
    if (inTypes.len == 1 && inTypes.elements[0].basicType == SHType::None) {
      wire->inputType = SHTypeInfo{};
      wire->ignoreInputTypeCheck = true;
    } else {
      wire->inputType = data.inputType;
      wire->ignoreInputTypeCheck = false;
    }
  } else {
    wire->inputType = data.inputType;
    wire->ignoreInputTypeCheck = false;
  }

  shassert(wire == data.wire); // caller must pass the same wire as data.wire

  auto res = composeWire(wire->shards, callback, userData, data);

  // set output type
  wire->outputType = res.outputType;

  const_cast<SHWire *>(wire)->dispatcher.trigger(SHWire::OnComposedEvent{wire});

  return res;
}

SHComposeResult composeWire(const Shards wire, SHValidationCallback callback, void *userData, SHInstanceData data) {
  std::vector<Shard *> shards;
  for (uint32_t i = 0; wire.len > i; i++) {
    shards.push_back(wire.elements[i]);
  }
  return composeWire(shards, callback, userData, data);
}

SHComposeResult composeWire(const SHSeq wire, SHValidationCallback callback, void *userData, SHInstanceData data) {
  std::vector<Shard *> shards;
  for (uint32_t i = 0; wire.len > i; i++) {
    shards.push_back(wire.elements[i].payload.shardValue);
  }
  return composeWire(shards, callback, userData, data);
}

void freeDerivedInfo(SHTypeInfo info) {
  switch (info.basicType) {
  case SHType::Seq: {
    for (uint32_t i = 0; info.seqTypes.len > i; i++) {
      freeDerivedInfo(info.seqTypes.elements[i]);
    }
    shards::arrayFree(info.seqTypes);
  } break;
  case SHType::Set: {
    for (uint32_t i = 0; info.setTypes.len > i; i++) {
      freeDerivedInfo(info.setTypes.elements[i]);
    }
    shards::arrayFree(info.setTypes);
  } break;
  case SHType::Table: {
    for (uint32_t i = 0; info.table.types.len > i; i++) {
      freeDerivedInfo(info.table.types.elements[i]);
    }
    for (uint32_t i = 0; info.table.keys.len > i; i++) {
      destroyVar(info.table.keys.elements[i]);
    }
    shards::arrayFree(info.table.types);
    shards::arrayFree(info.table.keys);
  } break;
  default:
    break;
  };
}

SHTypeInfo deriveTypeInfo(const SHVar &value, const SHInstanceData &data, std::vector<SHExposedTypeInfo> *expInfo,
                          bool resolveContextVariables) {
  // We need to guess a valid SHTypeInfo for this var in order to validate
  // Build a SHTypeInfo for the var
  // this is not complete at all, missing Array and SHType::ContextVar for example
  SHTypeInfo varType{};
  varType.basicType = value.valueType;
  varType.innerType = value.innerType;
  switch (value.valueType) {
  case SHType::Object: {
    varType.object.vendorId = value.payload.objectVendorId;
    varType.object.typeId = value.payload.objectTypeId;
    break;
  }
  case SHType::Enum: {
    varType.enumeration.vendorId = value.payload.enumVendorId;
    varType.enumeration.typeId = value.payload.enumTypeId;
    break;
  }
  case SHType::Seq: {
    std::unordered_set<SHTypeInfo> types;
    for (uint32_t i = 0; i < value.payload.seqValue.len; i++) {
      auto derived = deriveTypeInfo(value.payload.seqValue.elements[i], data, expInfo, resolveContextVariables);
      if (!types.count(derived)) {
        shards::arrayPush(varType.seqTypes, derived);
        types.insert(derived);
      }
    }
    varType.fixedSize = value.payload.seqValue.len;
    break;
  }
  case SHType::Table: {
    auto &t = value.payload.tableValue;
    SHTableIterator tit;
    t.api->tableGetIterator(t, &tit);
    SHVar k;
    SHVar v;
    while (t.api->tableNext(t, &tit, &k, &v)) {
      auto derived = deriveTypeInfo(v, data, expInfo, resolveContextVariables);
      shards::arrayPush(varType.table.types, derived);
      auto idx = varType.table.keys.len;
      shards::arrayResize(varType.table.keys, idx + 1);
      cloneVar(varType.table.keys.elements[idx], k);
    }
  } break;
  case SHType::Set: {
    auto &s = value.payload.setValue;
    SHSetIterator sit;
    s.api->setGetIterator(s, &sit);
    SHVar v;
    while (s.api->setNext(s, &sit, &v)) {
      auto derived = deriveTypeInfo(v, data, expInfo, resolveContextVariables);
      shards::arrayPush(varType.setTypes, derived);
    }
  } break;
  case SHType::ContextVar: {
    if (expInfo) {
      auto sv = SHSTRVIEW(value);
      const auto varName = sv;
      for (auto info : data.shared) {
        std::string_view name(info.name);
        if (name == sv) {
          expInfo->push_back(SHExposedTypeInfo{.name = info.name, .exposedType = info.exposedType});
          if (resolveContextVariables) {
            return cloneTypeInfo(info.exposedType);
          } else {
            shards::arrayPush(varType.contextVarTypes, cloneTypeInfo(info.exposedType));
            return varType;
          }
        }
      }
      SHLOG_ERROR("Could not find variable {} when deriving type info", varName);
      throw std::runtime_error("Could not find variable when deriving type info");
    }
    // if we reach this point, no variable was found...
    // not our job to trigger errors, just continue
    // specifically we are used to verify parameters as well
    // and in that case data is empty
  } break;
  default:
    break;
  };
  return varType;
}

SHTypeInfo cloneTypeInfo(const SHTypeInfo &other) {
  // We need to guess a valid SHTypeInfo for this var in order to validate
  // Build a SHTypeInfo for the var
  // this is not complete at all, missing Array and SHType::ContextVar for example
  SHTypeInfo varType;
  memcpy(&varType, &other, sizeof(SHTypeInfo));
  switch (varType.basicType) {
  case SHType::ContextVar:
  case SHType::Set:
  case SHType::Seq: {
    varType.seqTypes = {};
    for (uint32_t i = 0; i < other.seqTypes.len; i++) {
      auto cloned = cloneTypeInfo(other.seqTypes.elements[i]);
      shards::arrayPush(varType.seqTypes, cloned);
    }
    break;
  }
  case SHType::Table: {
    varType.table = {};
    for (uint32_t i = 0; i < other.table.types.len; i++) {
      auto cloned = cloneTypeInfo(other.table.types.elements[i]);
      shards::arrayPush(varType.table.types, cloned);
    }
    for (uint32_t i = 0; i < other.table.keys.len; i++) {
      auto idx = varType.table.keys.len;
      shards::arrayResize(varType.table.keys, idx + 1);
      cloneVar(varType.table.keys.elements[idx], other.table.keys.elements[i]);
    }
    break;
  }
  default:
    break;
  };
  return varType;
}

// this is potentially called from unsafe code (e.g. networking)
// let's do some crude stack protection here
thread_local int deriveTypeHashRecursionCounter;
constexpr int MAX_DERIVED_TYPE_HASH_RECURSION = 100;

uint64_t _deriveTypeHash(const SHVar &value);

void updateTypeHash(const SHVar &var, XXH3_state_s *state) {
  // this is not complete at all, missing Array and SHType::ContextVar for example
  XXH3_64bits_update(state, &var.valueType, sizeof(var.valueType));
  XXH3_64bits_update(state, &var.innerType, sizeof(var.innerType));

  switch (var.valueType) {
  case SHType::Object: {
    XXH3_64bits_update(state, &var.payload.objectVendorId, sizeof(var.payload.objectVendorId));
    XXH3_64bits_update(state, &var.payload.objectTypeId, sizeof(var.payload.objectTypeId));
    break;
  }
  case SHType::Enum: {
    XXH3_64bits_update(state, &var.payload.enumVendorId, sizeof(var.payload.enumVendorId));
    XXH3_64bits_update(state, &var.payload.enumTypeId, sizeof(var.payload.enumTypeId));
    break;
  }
  case SHType::Seq: {
    std::set<uint64_t, std::less<uint64_t>, stack_allocator<uint64_t>> hashes;
    for (uint32_t i = 0; i < var.payload.seqValue.len; i++) {
      auto typeHash = _deriveTypeHash(var.payload.seqValue.elements[i]);
      hashes.insert(typeHash);
    }
    constexpr auto recursive = false;
    XXH3_64bits_update(state, &recursive, sizeof(recursive));
    for (const uint64_t hash : hashes) {
      XXH3_64bits_update(state, &hash, sizeof(uint64_t));
    }
  } break;
  case SHType::Table: {
    auto &t = var.payload.tableValue;
    SHTableIterator tit;
    t.api->tableGetIterator(t, &tit);
    SHVar k;
    SHVar v;
    while (t.api->tableNext(t, &tit, &k, &v)) {
      auto hk = shards::hash(k);
      XXH3_64bits_update(state, &hk.payload.int2Value, sizeof(SHInt2));
      auto hv = _deriveTypeHash(v);
      XXH3_64bits_update(state, &hv, sizeof(uint64_t));
    }
  } break;
  case SHType::Set: {
    // this is unsafe because allocates on the stack
    // but we need to sort hashes
    std::set<uint64_t, std::less<uint64_t>, stack_allocator<uint64_t>> hashes;
    // set is unordered so just collect
    auto &s = var.payload.setValue;
    SHSetIterator sit;
    s.api->setGetIterator(s, &sit);
    SHVar v;
    while (s.api->setNext(s, &sit, &v)) {
      hashes.insert(_deriveTypeHash(v));
    }
    constexpr auto recursive = false;
    XXH3_64bits_update(state, &recursive, sizeof(recursive));
    for (const uint64_t hash : hashes) {
      XXH3_64bits_update(state, &hash, sizeof(uint64_t));
    }
  } break;
  default:
    break;
  };
}

uint64_t _deriveTypeHash(const SHVar &value) {
  if (deriveTypeHashRecursionCounter >= MAX_DERIVED_TYPE_HASH_RECURSION)
    throw SHException("deriveTypeHash maximum recursion exceeded");
  deriveTypeHashRecursionCounter++;
  DEFER(deriveTypeHashRecursionCounter--);

  XXH3_state_s hashState;
  XXH3_INITSTATE(&hashState);

  XXH3_64bits_reset_withSecret(&hashState, CUSTOM_XXH3_kSecret, XXH_SECRET_DEFAULT_SIZE);

  updateTypeHash(value, &hashState);

  return XXH3_64bits_digest(&hashState);
}

uint64_t deriveTypeHash(const SHVar &value) {
  deriveTypeHashRecursionCounter = 0;
  return _deriveTypeHash(value);
}

uint64_t deriveTypeHash(const SHTypeInfo &value);

void updateTypeHash(const SHTypeInfo &t, XXH3_state_s *state) {
  XXH3_64bits_update(state, &t.basicType, sizeof(t.basicType));
  XXH3_64bits_update(state, &t.innerType, sizeof(t.innerType));

  switch (t.basicType) {
  case SHType::Object: {
    XXH3_64bits_update(state, &t.object.vendorId, sizeof(t.object.vendorId));
    XXH3_64bits_update(state, &t.object.typeId, sizeof(t.object.typeId));
  } break;
  case SHType::Enum: {
    XXH3_64bits_update(state, &t.enumeration.vendorId, sizeof(t.enumeration.vendorId));
    XXH3_64bits_update(state, &t.enumeration.typeId, sizeof(t.enumeration.typeId));
  } break;
  case SHType::Seq: {
    // this is unsafe because allocates on the stack, but faster...
    std::set<uint64_t, std::less<uint64_t>, stack_allocator<uint64_t>> hashes;
    bool recursive = false;

    for (uint32_t i = 0; i < t.seqTypes.len; i++) {
      if (t.seqTypes.elements[i].recursiveSelf) {
        recursive = true;
      } else {
        auto typeHash = deriveTypeHash(t.seqTypes.elements[i]);
        hashes.insert(typeHash);
      }
    }
    XXH3_64bits_update(state, &recursive, sizeof(recursive));
    for (const auto hash : hashes) {
      XXH3_64bits_update(state, &hash, sizeof(hash));
    }
  } break;
  case SHType::Table: {
    if (t.table.keys.len == t.table.types.len) {
      for (uint32_t i = 0; i < t.table.types.len; i++) {
        auto keyHash = shards::hash(t.table.keys.elements[i]);
        XXH3_64bits_update(state, &keyHash.payload.int2Value, sizeof(SHInt2));
        auto typeHash = deriveTypeHash(t.table.types.elements[i]);
        XXH3_64bits_update(state, &typeHash, sizeof(uint64_t));
      }
    } else {
      std::set<uint64_t, std::less<uint64_t>, stack_allocator<uint64_t>> hashes;
      for (uint32_t i = 0; i < t.table.types.len; i++) {
        auto typeHash = deriveTypeHash(t.table.types.elements[i]);
        hashes.insert(typeHash);
      }
      for (const auto hash : hashes) {
        XXH3_64bits_update(state, &hash, sizeof(hash));
      }
    }
  } break;
  case SHType::Set: {
    // this is unsafe because allocates on the stack, but faster...
    std::set<uint64_t, std::less<uint64_t>, stack_allocator<uint64_t>> hashes;
    bool recursive = false;
    for (uint32_t i = 0; i < t.setTypes.len; i++) {
      if (t.setTypes.elements[i].recursiveSelf) {
        recursive = true;
      } else {
        auto typeHash = deriveTypeHash(t.setTypes.elements[i]);
        hashes.insert(typeHash);
      }
    }
    XXH3_64bits_update(state, &recursive, sizeof(recursive));
    for (const auto hash : hashes) {
      XXH3_64bits_update(state, &hash, sizeof(hash));
    }
  } break;
  default:
    break;
  };
}

uint64_t deriveTypeHash(const SHTypeInfo &value) {
  XXH3_state_s hashState;
  XXH3_INITSTATE(&hashState);

  XXH3_64bits_reset_withSecret(&hashState, CUSTOM_XXH3_kSecret, XXH_SECRET_DEFAULT_SIZE);

  updateTypeHash(value, &hashState);

  return XXH3_64bits_digest(&hashState);
}

bool validateSetParam(Shard *shard, int index, const SHVar &value, SHValidationCallback callback, void *userData) {
  auto params = shard->parameters(shard);
  if (params.len <= (uint32_t)index) {
    std::string_view err("Parameter index out of range");
    callback(shard, SHStringWithLen{err.data(), err.size()}, false, userData);
    return false;
  }

  auto param = params.elements[index];

  // Build a SHTypeInfo for the var
  SHInstanceData data{};
  auto varType = deriveTypeInfo(value, data);
  DEFER({ freeDerivedInfo(varType); });

  for (uint32_t i = 0; param.valueTypes.len > i; i++) {
    // This only does a quick check to see if the type is roughly correct
    // ContextVariable types will be checked in validateConnection based on requiredVariables
    if (matchTypes(varType, param.valueTypes.elements[i], true, true, true)) {
      return true; // we are good just exit
    }
  }

  std::string err(fmt::format("Parameter {} not accepting this kind of variable: {} (valid types: {}), line: {}, column: {}",
                              param.name, varType, param.valueTypes, shard->line, shard->column));
  callback(shard, SHStringWithLen{err.data(), err.size()}, false, userData);

  return false;
}

void error_handler(int err_sig) {
  std::signal(err_sig, SIG_DFL);

  // using an atomic static bool here we prevent multiple signals to be handled
  // at the same time
  static std::atomic<bool> handling{false};
  if (handling.exchange(true))
    return;

  auto crashed = false;

  switch (err_sig) {
  case SIGINT:
  case SIGTERM:
    SHLOG_INFO("Exiting due to INT/TERM signal");
    shards::GetGlobals().SigIntTerm++;
    if (shards::GetGlobals().SigIntTerm > 5)
      std::exit(-1);
    break;
  case SIGFPE:
    SHLOG_ERROR("Fatal SIGFPE");
    crashed = true;
    break;
  case SIGILL:
    SHLOG_ERROR("Fatal SIGILL");
    crashed = true;
    break;
  case SIGABRT:
    SHLOG_ERROR("Fatal SIGABRT");
    crashed = true;
    break;
  case SIGSEGV:
    SHLOG_ERROR("Fatal SIGSEGV");
    crashed = true;
    break;
#ifndef _WIN32
  case SIGBUS:
    SHLOG_ERROR("Fatal SIGBUS");
    crashed = true;
    break;
  case SIGSYS:
    SHLOG_ERROR("Fatal SIGSYS");
    crashed = true;
    break;
  case SIGPIPE:
    SHLOG_ERROR("Fatal SIGPIPE");
    crashed = true;
    break;
  case SIGTRAP:
    SHLOG_ERROR("Fatal SIGTRAP");
    crashed = true;
    break;
#endif
  }

  if (crashed) {
#ifndef __EMSCRIPTEN__
    SHLOG_ERROR(boost::stacktrace::stacktrace());
#endif

    auto handler = GetGlobals().CrashHandler;
    if (handler)
      handler->crash();
  }

  spdlog::default_logger()->flush();
  spdlog::shutdown();

  // reset handling flag
  handling.store(false);

  std::raise(err_sig);
}

#ifdef _WIN32
#include "debugapi.h"
static bool isDebuggerPresent() { return (bool)IsDebuggerPresent(); }
#else
constexpr bool isDebuggerPresent() { return false; }
#endif

void installSignalHandlers() {
  if (!isDebuggerPresent()) {
    SHLOG_TRACE("Installing signal handlers");
    std::signal(SIGINT, &error_handler);
    std::signal(SIGTERM, &error_handler);
    std::signal(SIGFPE, &error_handler);
    std::signal(SIGILL, &error_handler);
    std::signal(SIGABRT, &error_handler);
    std::signal(SIGSEGV, &error_handler);
#ifndef _WIN32
    std::signal(SIGBUS, &error_handler);
    std::signal(SIGSYS, &error_handler);
    std::signal(SIGPIPE, &error_handler);
    std::signal(SIGTRAP, &error_handler);
#endif
  }
}

Weave &Weave::shard(std::string_view name, std::vector<Var> params) {
  auto blk = createShard(name.data());
  if (!blk) {
    SHLOG_ERROR("Shard {} was not found", name);
    throw SHException("Shard not found");
  }

  blk->setup(blk);

  const auto psize = params.size();
  for (size_t i = 0; i < psize; i++) {
    // skip Any, as they mean default value
    if (params[i] != Var::Any)
      blk->setParam(blk, int(i), &params[i]);
  }

  _shards.emplace_back(blk);
  return *this;
}

Weave &Weave::let(Var value) {
  auto blk = createShard("Const");
  blk->setup(blk);
  blk->setParam(blk, 0, &value);
  _shards.emplace_back(blk);
  return *this;
}

Wire::Wire(std::string_view name) : _wire(SHWire::make(name)) {}

Wire &Wire::looped(bool looped) {
  _wire->looped = looped;
  return *this;
}

Wire &Wire::unsafe(bool unsafe) {
  _wire->unsafe = unsafe;
  return *this;
}

Wire &Wire::stackSize(size_t stackSize) {
#if SH_CORO_NEED_STACK_MEM
  _wire->stackSize = stackSize;
#endif
  return *this;
}

Wire &Wire::name(std::string_view name) {
  _wire->name = name;
  return *this;
}

Wire &Wire::shard(std::string_view name, std::vector<Var> params) {
  auto blk = createShard(name.data());
  if (!blk) {
    SHLOG_ERROR("Shard {} was not found", name);
    throw SHException("Shard not found");
  }

  blk->setup(blk);

  const auto psize = params.size();
  for (size_t i = 0; i < psize; i++) {
    // skip Any, as they mean default value
    if (params[i] != Var::Any)
      blk->setParam(blk, int(i), &params[i]);
  }

  _wire->addShard(blk);
  return *this;
}

Wire &Wire::let(Var value) {
  auto blk = createShard("Const");
  blk->setup(blk);
  blk->setParam(blk, 0, &value);
  _wire->addShard(blk);
  return *this;
}

SHWireRef Wire::weakRef() const { return SHWire::weakRef(_wire); }

Var::Var(const Wire &wire) : Var(wire.weakRef()) {}

SHRunWireOutput runWire(SHWire *wire, SHContext *context, const SHVar &wireInput) {
  ZoneScoped;
  ZoneName(wire->name.c_str(), wire->name.size());

  memset(&wire->previousOutput, 0x0, sizeof(SHVar));
  wire->currentInput = wireInput;
  wire->state = SHWire::State::Iterating;
  wire->context = context;
  DEFER({ wire->state = SHWire::State::IterationEnded; });

  wire->dispatcher.trigger(SHWire::OnUpdateEvent{wire});

  try {
    auto state =
        shardsActivation<std::vector<ShardPtr>, false, false>(wire->shards, context, wire->currentInput, wire->previousOutput);
    switch (state) {
    case SHWireState::Return:
      return {context->getFlowStorage(), SHRunWireOutputState::Returned};
    case SHWireState::Restart:
      return {context->getFlowStorage(), SHRunWireOutputState::Restarted};
    case SHWireState::Error:
      // shardsActivation handles error logging and such
      shassert(context->failed());
      return {wire->previousOutput, SHRunWireOutputState::Failed};
    case SHWireState::Stop:
      shassert(!context->failed());
      return {context->getFlowStorage(), SHRunWireOutputState::Stopped};
    case SHWireState::Rebase:
      // Handled inside shardsActivation
      SHLOG_FATAL("Invalid wire state");
    case SHWireState::Continue:
      break;
    }
  }
#if SH_BOOST_COROUTINE
  catch (boost::context::detail::forced_unwind const &e) {
    SHLOG_WARNING("Wire {} forced unwind", wire->name);
    throw; // required for Boost Coroutine!
  }
#endif
  catch (...) {
    // shardsActivation handles error logging and such
    return {wire->previousOutput, SHRunWireOutputState::Failed};
  }

  return {wire->previousOutput, SHRunWireOutputState::Running};
}

void run(SHWire *wire, SHFlow *flow, shards::Coroutine *coro) {
  SH_CORO_RESUMED(wire);

  SHLOG_TRACE("Wire {} rolling", wire->name);
  auto running = true;

  // we need this cos by the end of this call we might get suspended/resumed and state changes! this wont
  bool failed = false;

  // Reset state
  wire->state = SHWire::State::Prepared;
  wire->finishedOutput = Var::Empty;
  wire->finishedError.clear();

  // Create a new context and copy the sink in
  SHFlow anonFlow{wire};
  SHContext context(coro, wire, flow ? flow : &anonFlow);

  // if the wire had a context (Stepped wires in wires.cpp)
  // copy some stuff from it
  if (wire->context) {
    context.wireStack = wire->context->wireStack;
    // need to add back ourself
    context.wireStack.push_back(wire);
    // also set parent
    context.parent = wire->context;
  }

  // also populate context in wire
  wire->context = &context;

  // We pre-rolled our coro, suspend here before actually starting.
  // This allows us to allocate the stack ahead of time.
  // And call warmup on all the shards!
  try {
    wire->warmup(&context);
  } catch (...) {
    // inside warmup we re-throw, we handle logging and such there
    wire->state = SHWire::State::Failed;
    SHLOG_ERROR("Wire {} warmup failed", wire->name);
    goto endOfWire;
  }

  // yield after warming up
  SH_CORO_SUSPENDED(wire);
  coroutineSuspend(*context.continuation);
  SH_CORO_RESUMED(wire);

  SHLOG_TRACE("Wire {} starting", wire->name);

  if (context.shouldStop()) {
    // We might have stopped before even starting!
    SHLOG_ERROR("Wire {} stopped before starting", wire->name);
    goto endOfWire;
  }

  wire->dispatcher.trigger(SHWire::OnStartEvent{wire});

  while (running) {
    running = wire->looped;

    // reset context state
    context.continueFlow();

    auto runRes = runWire(wire, &context, wire->currentInput);
    if (unlikely(runRes.state == SHRunWireOutputState::Failed)) {
      SHLOG_DEBUG("Wire {} failed", wire->name);
      wire->state = SHWire::State::Failed;
      failed = true;
      context.stopFlow(runRes.output);
      break;
    } else if (unlikely(runRes.state == SHRunWireOutputState::Stopped || runRes.state == SHRunWireOutputState::Returned)) {
      SHLOG_DEBUG("Wire {} stopped", wire->name);
      context.stopFlow(runRes.output);
      // also replace the previous output with actual output
      // as it's likely coming from flowStorage of context!
      wire->previousOutput = runRes.output;
      break;
    } else if (unlikely(runRes.state == SHRunWireOutputState::Restarted)) {
      // must clone over currentInput!
      // restart overwrites currentInput on purpose
      wire->currentInput = context.getFlowStorage();
      running = true; // keep in this case!
    }

    if (!wire->unsafe && running) {
      // Ensure no while(true), yield anyway every run
      context.next = SHDuration(0);

      SH_CORO_SUSPENDED(wire);
      coroutineSuspend(*context.continuation);
      SH_CORO_RESUMED(wire);

      // This is delayed upon continuation!!
      if (context.shouldStop()) {
        SHLOG_DEBUG("Wire {} aborted on resume", wire->name);
        break;
      }
    }
  }

endOfWire:
  wire->finishedOutput = wire->previousOutput; // cloning over! (OwnedVar)

  if (failed || context.failed()) {
    wire->finishedError = context.getErrorMessage();
    if (wire->finishedError.empty()) {
      wire->finishedError = "Generic error";
    }
    SHLOG_DEBUG("Wire {} failed with error {}", wire->name, wire->finishedError);

    if (wire->resumer) {
      // also stop the resumer parent in this case
      wire->resumer->context->cancelFlow(wire->finishedError);
    }
  }

  // if we have a resumer we return to it
  if (wire->resumer) {
    SHLOG_TRACE("Wire {} ending and resuming {}", wire->name, wire->resumer->name);
    context.flow->wire = wire->resumer;
    wire->resumer = nullptr;
  }

  // run cleanup on all the shards
  // ensure stop state is set
  context.stopFlow(wire->previousOutput);

  // Set onLastResume so tick keeps processing mesh tasks on cleanup
  context.onLastResume = true;
  wire->cleanup(true);
  context.onLastResume = false;

  // Need to take care that we might have stopped the wire very early due to
  // errors and the next eventual stop() should avoid resuming
  if (wire->state != SHWire::State::Failed)
    wire->state = SHWire::State::Ended;

  wire->dispatcher.trigger(SHWire::OnStopEvent{wire});

  // Make sure to clear context at the end so it doesn't point to invalid stack memory
  wire->context = nullptr;

  SHLOG_TRACE("Wire {} ended", wire->name);

  SH_CORO_SUSPENDED(wire)

#if SH_USE_THREAD_FIBER || !defined(__EMSCRIPTEN__)
  return;
#else
  // Emscripten needs to suspend and never continue
  coroutineSuspend(*context.continuation);

  // we should never resume here!
  SHLOG_FATAL("Wire {} resumed after ending", wire->name);
#endif
}

void parseArguments(int argc, const char **argv) {
  shards::fast_string::init();

  namespace fs = boost::filesystem;

  auto &globals = GetGlobals();
  auto absExePath = fs::weakly_canonical(argv[0]);
  globals.ExePath = absExePath.string();
}

Globals &GetGlobals() {
  static Globals globals;
  return globals;
}

static std::unordered_map<std::string, EventDispatcher> dispatchers;
static std::shared_mutex mutex;
EventDispatcher &getEventDispatcher(const std::string &name) {

  std::shared_lock<decltype(mutex)> _l(mutex);
  auto it = dispatchers.find(name);
  if (it == dispatchers.end()) {
    _l.unlock();
    std::scoped_lock<decltype(mutex)> _l1(mutex);
    auto &result = dispatchers[name];
    result.name = name;
    return result;
  } else {
    return it->second;
  }
}

NO_INLINE void _destroyVarSlow(SHVar &var) {
  switch (var.valueType) {
  case SHType::String:
  case SHType::Path:
  case SHType::ContextVar:
#if 0
    shassert(var.payload.stringCapacity >= 7 && "string capacity is too small, it should be at least 7");
    if (var.payload.stringCapacity > 7) {
      delete[] var.payload.stringValue;
    } else {
      memset(var.shortString, 0, 7);
      shassert(var.shortString[7] == 0 && "0 terminator should be 0 always");
    }
#else
    delete[] var.payload.stringValue;
#endif
    break;
  case SHType::Bytes:
#if 0
    shassert(var.payload.bytesCapacity >= 8 && "bytes capacity is too small, it should be at least 8");
    if (var.payload.bytesCapacity > 8) {
      delete[] var.payload.bytesValue;
    } else {
      memset(var.shortBytes, 0, 8);
    }
#else
    delete[] var.payload.bytesValue;
#endif
    break;
  case SHType::Seq: {
    // notice we use .cap! because we make sure to 0 new empty elements
    for (size_t i = var.payload.seqValue.cap; i > 0; i--) {
      destroyVar(var.payload.seqValue.elements[i - 1]);
    }
    shards::arrayFree(var.payload.seqValue);
  } break;
  case SHType::Table: {
    shassert(var.payload.tableValue.api == &GetGlobals().TableInterface);
    shassert(var.payload.tableValue.opaque);
    auto map = (SHMap *)var.payload.tableValue.opaque;
    delete map;
    var.version = 0;
  } break;
  case SHType::Set: {
    shassert(var.payload.setValue.api == &GetGlobals().SetInterface);
    shassert(var.payload.setValue.opaque);
    auto set = (SHHashSet *)var.payload.setValue.opaque;
    delete set;
  } break;
  case SHType::ShardRef:
    decRef(var.payload.shardValue);
    break;
  case SHType::Type:
    freeDerivedInfo(*var.payload.typeValue);
    delete var.payload.typeValue;
    break;
  default:
    break;
  };
}

NO_INLINE void _cloneVarSlow(SHVar &dst, const SHVar &src) {
  shassert((dst.flags & SHVAR_FLAGS_FOREIGN) != SHVAR_FLAGS_FOREIGN && "cannot clone into a foreign var");
  switch (src.valueType) {
  case SHType::Seq: {
    uint32_t srcLen = src.payload.seqValue.len;

    // try our best to re-use memory
    if (dst.valueType != SHType::Seq) {
      destroyVar(dst);
      dst.valueType = SHType::Seq;
    }

    shards::arrayResize(dst.payload.seqValue, srcLen);

    if (src.payload.seqValue.elements == dst.payload.seqValue.elements)
      return;

    for (uint32_t i = 0; i < srcLen; i++) {
      const auto &subsrc = src.payload.seqValue.elements[i];
      cloneVar(dst.payload.seqValue.elements[i], subsrc);
    }
  } break;
  case SHType::Path:
  case SHType::ContextVar:
  case SHType::String: {
    auto srcSize = src.payload.stringLen > 0 || src.payload.stringValue == nullptr ? src.payload.stringLen
                                                                                   : uint32_t(strlen(src.payload.stringValue));
    if (dst.valueType != src.valueType || dst.payload.stringCapacity < srcSize) {
      destroyVar(dst);
      dst.valueType = src.valueType;
#if 0
      if (srcSize <= 7) {
        // short string, no need to allocate
        // capacity is 8 but last is 0 terminator
        dst.payload.stringValue = dst.shortString;
        dst.payload.stringCapacity = 7; // this also marks it as short string, lucky 7
      } else
#endif
      {
        // allocate a 0 terminator too
        dst.payload.stringValue = new char[srcSize + 1];
        dst.payload.stringCapacity = srcSize;
      }
    } else {
      if (src.payload.stringValue == dst.payload.stringValue && src.payload.stringLen == dst.payload.stringLen)
        return;
    }

    if (srcSize > 0) {
      shassert(src.payload.stringValue != nullptr && "string value is null but length is not 0");
      memcpy((void *)dst.payload.stringValue, (void *)src.payload.stringValue, srcSize);
    }

    shassert(dst.payload.stringValue && "destination stringValue cannot be null");

    // make sure to 0 terminate
    ((char *)dst.payload.stringValue)[srcSize] = 0;

    // fill the len field
    dst.payload.stringLen = srcSize;
  } break;
  case SHType::Image: {
    auto spixsize = 1;
    auto dpixsize = 1;
    if ((src.payload.imageValue.flags & SHIMAGE_FLAGS_16BITS_INT) == SHIMAGE_FLAGS_16BITS_INT)
      spixsize = 2;
    else if ((src.payload.imageValue.flags & SHIMAGE_FLAGS_32BITS_FLOAT) == SHIMAGE_FLAGS_32BITS_FLOAT)
      spixsize = 4;
    if ((dst.payload.imageValue.flags & SHIMAGE_FLAGS_16BITS_INT) == SHIMAGE_FLAGS_16BITS_INT)
      dpixsize = 2;
    else if ((dst.payload.imageValue.flags & SHIMAGE_FLAGS_32BITS_FLOAT) == SHIMAGE_FLAGS_32BITS_FLOAT)
      dpixsize = 4;

    size_t srcImgSize = src.payload.imageValue.height * src.payload.imageValue.width * src.payload.imageValue.channels * spixsize;
    size_t dstCapacity =
        dst.payload.imageValue.height * dst.payload.imageValue.width * dst.payload.imageValue.channels * dpixsize;
    if (dst.valueType != SHType::Image || srcImgSize > dstCapacity) {
      destroyVar(dst);
      dst.valueType = SHType::Image;
      dst.payload.imageValue.data = new uint8_t[srcImgSize];
    }

    dst.version++;

    dst.payload.imageValue.flags = src.payload.imageValue.flags;
    dst.payload.imageValue.height = src.payload.imageValue.height;
    dst.payload.imageValue.width = src.payload.imageValue.width;
    dst.payload.imageValue.channels = src.payload.imageValue.channels;

    if (src.payload.imageValue.data == dst.payload.imageValue.data)
      return;

    memcpy(dst.payload.imageValue.data, src.payload.imageValue.data, srcImgSize);
  } break;
  case SHType::Audio: {
    size_t srcSize = src.payload.audioValue.nsamples * src.payload.audioValue.channels * sizeof(float);
    size_t dstCapacity = dst.payload.audioValue.nsamples * dst.payload.audioValue.channels * sizeof(float);
    if (dst.valueType != SHType::Audio || srcSize > dstCapacity) {
      destroyVar(dst);
      dst.valueType = SHType::Audio;
      dst.payload.audioValue.samples = new float[src.payload.audioValue.nsamples * src.payload.audioValue.channels];
    }

    dst.payload.audioValue.sampleRate = src.payload.audioValue.sampleRate;
    dst.payload.audioValue.nsamples = src.payload.audioValue.nsamples;
    dst.payload.audioValue.channels = src.payload.audioValue.channels;

    if (src.payload.audioValue.samples == dst.payload.audioValue.samples)
      return;

    memcpy(dst.payload.audioValue.samples, src.payload.audioValue.samples, srcSize);
  } break;
  case SHType::Table: {
    SHMap *map;
    if (dst.valueType == SHType::Table) {
      // This code checks if the source and destination of a copy are the same.
      if (src.payload.tableValue.opaque == dst.payload.tableValue.opaque)
        return;

      // also we assume mutable tables are of our internal type!!
      shassert(dst.payload.tableValue.api == &GetGlobals().TableInterface);

      map = (SHMap *)dst.payload.tableValue.opaque;

      // let's do some magic here, while KISS at same time
      if (dst.payload.tableValue.api == src.payload.tableValue.api) {
        auto sMap = (SHMap *)src.payload.tableValue.opaque;
        if (sMap->size() == map->size()) {
          auto it = sMap->begin();
          auto dit = map->begin();
          // copy values fast, hoping keys are the same
          // we might end up with some extra copies if keys are not the same but
          // given shards nature, it's unlikely it will be the majority of cases
          while (it != sMap->end()) {
            if (it->first != dit->first)
              goto early_exit;

            cloneVar(dit->second, it->second);

            ++it;
            ++dit;
          }
          return;
        }
      }

    early_exit:
      // ok clear destination and copy values the old way
      map->clear();
    } else {
      destroyVar(dst);
      dst.valueType = SHType::Table;
      dst.payload.tableValue.api = &GetGlobals().TableInterface;
      map = new SHMap();
      dst.payload.tableValue.opaque = map;
    }

    dst.version++;

    auto &t = src.payload.tableValue;
    SHTableIterator tit;
    t.api->tableGetIterator(t, &tit);
    SHVar k;
    SHVar v;
    while (t.api->tableNext(t, &tit, &k, &v)) {
      (*map)[k] = v;
    }
  } break;
  case SHType::Set: {
    SHHashSet *set;
    if (dst.valueType == SHType::Set) {
      if (src.payload.setValue.opaque == dst.payload.setValue.opaque)
        return;
      shassert(dst.payload.setValue.api == &GetGlobals().SetInterface);
      set = (SHHashSet *)dst.payload.setValue.opaque;
      set->clear();
    } else {
      destroyVar(dst);
      dst.valueType = SHType::Set;
      dst.payload.setValue.api = &GetGlobals().SetInterface;
      set = new SHHashSet();
      dst.payload.setValue.opaque = set;
    }

    auto &s = src.payload.setValue;
    SHSetIterator sit;
    s.api->setGetIterator(s, &sit);
    SHVar v;
    while (s.api->setNext(s, &sit, &v)) {
      (*set).emplace(v);
    }
  } break;
  case SHType::Bytes: {
    if (dst.valueType != SHType::Bytes || dst.payload.bytesCapacity < src.payload.bytesSize) {
      destroyVar(dst);
      dst.valueType = SHType::Bytes;
#if 0
      if (src.payload.bytesSize <= 8) {
        // small bytes are stored directly in the payload
        dst.payload.bytesValue = dst.shortBytes;
        dst.payload.bytesCapacity = 8;
      } else
#endif
      {
        dst.payload.bytesValue = new uint8_t[src.payload.bytesSize];
        dst.payload.bytesCapacity = src.payload.bytesSize;
      }
    } else {
      if (src.payload.bytesValue == dst.payload.bytesValue && src.payload.bytesSize == dst.payload.bytesSize)
        return;
    }

    dst.payload.bytesSize = src.payload.bytesSize;
    memcpy((void *)dst.payload.bytesValue, (void *)src.payload.bytesValue, src.payload.bytesSize);
  } break;
  case SHType::Array: {
    auto srcLen = src.payload.arrayValue.len;

    // try our best to re-use memory
    if (dst.valueType != SHType::Array) {
      destroyVar(dst);
      dst.valueType = SHType::Array;
    }

    if (src.payload.arrayValue.elements == dst.payload.arrayValue.elements)
      return;

    dst.innerType = src.innerType;
    shards::arrayResize(dst.payload.arrayValue, srcLen);
    // array holds only blittables and is packed so a single memcpy is enough
    memcpy(&dst.payload.arrayValue.elements[0], &src.payload.arrayValue.elements[0], sizeof(SHVarPayload) * srcLen);
  } break;
  case SHType::Wire:
    if (dst.valueType == SHType::Wire) {
      auto &aWire = SHWire::sharedFromRef(src.payload.wireValue);
      auto &bWire = SHWire::sharedFromRef(dst.payload.wireValue);
      if (aWire == bWire)
        return;
    }

    destroyVar(dst);

    dst.valueType = SHType::Wire;
    dst.payload.wireValue = SHWire::addRef(src.payload.wireValue);
    break;
  case SHType::ShardRef:
    destroyVar(dst);
    dst.valueType = SHType::ShardRef;
    dst.payload.shardValue = src.payload.shardValue;
    incRef(dst.payload.shardValue);
    break;
  case SHType::Object:
    if (dst != src) {
      destroyVar(dst);
    }

    dst.valueType = SHType::Object;
    dst.payload.objectValue = src.payload.objectValue;
    dst.payload.objectVendorId = src.payload.objectVendorId;
    dst.payload.objectTypeId = src.payload.objectTypeId;

    if ((src.flags & SHVAR_FLAGS_USES_OBJINFO) == SHVAR_FLAGS_USES_OBJINFO && src.objectInfo) {
      // in this case the custom object needs actual destruction
      dst.flags |= SHVAR_FLAGS_USES_OBJINFO;
      dst.objectInfo = src.objectInfo;
      if (src.objectInfo->reference)
        dst.objectInfo->reference(dst.payload.objectValue);
    }
    break;
  case SHType::Type:
    destroyVar(dst);
    dst.payload.typeValue = new SHTypeInfo(cloneTypeInfo(*src.payload.typeValue));
    dst.valueType = SHType::Type;
    break;
  default:
    SHLOG_FATAL("Unhandled type {}", src.valueType);
    break;
  };
}

void _gatherShards(const ShardsCollection &coll, std::vector<ShardInfo> &out, const SHWire *wire) {
  // TODO out should be a set?
  switch (coll.index()) {
  case 0: {
    // wire
    auto wire = std::get<const SHWire *>(coll);
    if (!gatheringWires().count(wire)) {
      gatheringWires().insert(wire);
      for (auto blk : wire->shards) {
        _gatherShards(blk, out, wire);
      }
    }
  } break;
  case 1: {
    // Single shard
    auto blk = std::get<ShardPtr>(coll);
    std::string_view name(blk->name(blk));
    out.emplace_back(name, blk, wire);
    // Also find nested shards
    const auto params = blk->parameters(blk);
    for (uint32_t i = 0; i < params.len; i++) {
      const auto &param = params.elements[i];
      const auto &types = param.valueTypes;
      bool potential = false;
      for (uint32_t j = 0; j < types.len; j++) {
        const auto &type = types.elements[j];
        if (type.basicType == SHType::ShardRef || type.basicType == SHType::Wire) {
          potential = true;
        } else if (type.basicType == SHType::Seq) {
          const auto &stypes = type.seqTypes;
          for (uint32_t k = 0; k < stypes.len; k++) {
            if (stypes.elements[k].basicType == SHType::ShardRef) {
              potential = true;
            }
          }
        }
      }
      if (potential)
        _gatherShards(blk->getParam(blk, i), out, wire);
    }
  } break;
  case 2: {
    // Shards seq
    auto bs = std::get<Shards>(coll);
    for (uint32_t i = 0; i < bs.len; i++) {
      _gatherShards(bs.elements[i], out, wire);
    }
  } break;
  case 3: {
    // Var
    auto var = std::get<SHVar>(coll);
    if (var.valueType == SHType::ShardRef) {
      _gatherShards(var.payload.shardValue, out, wire);
    } else if (var.valueType == SHType::Wire) {
      auto &wire = SHWire::sharedFromRef(var.payload.wireValue);
      _gatherShards(wire.get(), out, wire.get());
    } else if (var.valueType == SHType::Seq) {
      auto bs = var.payload.seqValue;
      for (uint32_t i = 0; i < bs.len; i++) {
        _gatherShards(bs.elements[i], out, wire);
      }
    }
  } break;
  default:
    SHLOG_FATAL("invalid state");
  }
}

void gatherShards(const ShardsCollection &coll, std::vector<ShardInfo> &out) {
  gatheringWiresPush();
  DEFER(gatheringWiresPop());
  _gatherShards(coll, out, coll.index() == 0 ? std::get<const SHWire *>(coll) : nullptr);
}

void _gatherWires(const ShardsCollection &coll, std::vector<WireNode> &out, const SHWire *wire) {
  switch (coll.index()) {
  case 0: {
    // wire
    auto currentWire = std::get<const SHWire *>(coll);
    if (!gatheringWires().count(currentWire)) {
      out.emplace_back(currentWire, wire); // current, previous
      gatheringWires().insert(currentWire);
      for (auto blk : currentWire->shards) {
        _gatherWires(blk, out, currentWire);
      }
    }
  } break;
  case 1: {
    // Single shard
    auto blk = std::get<ShardPtr>(coll);
    std::string_view name(blk->name(blk));

    if (name == "Events.Send") {
      out.back().eventsSent.push_back(blk->getParam(blk, 0));
    } else if (name == "Events.Receive") {
      out.back().eventsReceived.push_back(blk->getParam(blk, 0));
    } else if (name == "Produce") {
      out.back().channelsProduced.push_back(blk->getParam(blk, 0));
    } else if (name == "Consume") {
      out.back().channelsConsumed.push_back(blk->getParam(blk, 0));
    } else if (name == "Broadcast") {
      out.back().channelsBroadcasted.push_back(blk->getParam(blk, 0));
    } else if (name == "Listen") {
      out.back().channelsListened.push_back(blk->getParam(blk, 0));
    }

    // Also find nested shards
    const auto params = blk->parameters(blk);
    for (uint32_t i = 0; i < params.len; i++) {
      const auto &param = params.elements[i];
      const auto &types = param.valueTypes;
      bool potential = false;
      for (uint32_t j = 0; j < types.len; j++) {
        const auto &type = types.elements[j];
        if (type.basicType == SHType::ShardRef || type.basicType == SHType::Wire) {
          potential = true;
        } else if (type.basicType == SHType::Seq) {
          const auto &stypes = type.seqTypes;
          for (uint32_t k = 0; k < stypes.len; k++) {
            if (stypes.elements[k].basicType == SHType::ShardRef) {
              potential = true;
            }
          }
        }
      }
      if (potential)
        _gatherWires(blk->getParam(blk, i), out, wire);
    }
  } break;
  case 2: {
    // Shards seq
    auto bs = std::get<Shards>(coll);
    for (uint32_t i = 0; i < bs.len; i++) {
      _gatherWires(bs.elements[i], out, wire);
    }
  } break;
  case 3: {
    // Var
    auto var = std::get<SHVar>(coll);
    if (var.valueType == SHType::ShardRef) {
      _gatherWires(var.payload.shardValue, out, wire);
    } else if (var.valueType == SHType::Wire) {
      auto &nextWire = SHWire::sharedFromRef(var.payload.wireValue);
      _gatherWires(nextWire.get(), out, wire);
    } else if (var.valueType == SHType::Seq) {
      auto bs = var.payload.seqValue;
      for (uint32_t i = 0; i < bs.len; i++) {
        _gatherWires(bs.elements[i], out, wire);
      }
    }
  } break;
  default:
    SHLOG_FATAL("invalid state");
  }
}

void gatherWires(const ShardsCollection &coll, std::vector<WireNode> &out) {
  gatheringWiresPush();
  DEFER(gatheringWiresPop());
  _gatherWires(coll, out, nullptr);
}

SHVar hash(const SHVar &var) {
  hashingWiresPush();
  DEFER(hashingWiresPop());

  XXH3_state_s hashState;
  XXH3_INITSTATE(&hashState);
  XXH3_128bits_reset_withSecret(&hashState, CUSTOM_XXH3_kSecret, XXH_SECRET_DEFAULT_SIZE);

  hash_update(var, &hashState);

  auto digest = XXH3_128bits_digest(&hashState);
  return Var(int64_t(digest.low64), int64_t(digest.high64));
}

void hash_update(const SHVar &var, void *state) {
  auto hashState = reinterpret_cast<XXH3_state_s *>(state);

  auto error = XXH3_128bits_update(hashState, &var.valueType, sizeof(var.valueType));
  shassert(error == XXH_OK);

  switch (var.valueType) {
  case SHType::Type: {
    updateTypeHash(*var.payload.typeValue, hashState);
  } break;
  case SHType::Bytes: {
    error = XXH3_128bits_update(hashState, var.payload.bytesValue, size_t(var.payload.bytesSize));
    shassert(error == XXH_OK);
  } break;
  case SHType::Path:
  case SHType::ContextVar:
  case SHType::String: {
    error = XXH3_128bits_update(hashState, var.payload.stringValue,
                                size_t(var.payload.stringLen > 0 || var.payload.stringValue == nullptr
                                           ? var.payload.stringLen
                                           : strlen(var.payload.stringValue)));
    shassert(error == XXH_OK);
  } break;
  case SHType::Image: {
    SHImage i = var.payload.imageValue;
    i.data = nullptr;
    error = XXH3_128bits_update(hashState, &i, sizeof(SHImage));
    shassert(error == XXH_OK);
    auto pixsize = getPixelSize(var);
    error = XXH3_128bits_update(
        hashState, var.payload.imageValue.data,
        size_t(var.payload.imageValue.channels * var.payload.imageValue.width * var.payload.imageValue.height * pixsize));
    shassert(error == XXH_OK);
  } break;
  case SHType::Audio: {
    SHAudio a = var.payload.audioValue;
    a.samples = nullptr;
    error = XXH3_128bits_update(hashState, &a, sizeof(SHAudio));
    shassert(error == XXH_OK);
    error = XXH3_128bits_update(hashState, var.payload.audioValue.samples,
                                size_t(var.payload.audioValue.channels * var.payload.audioValue.nsamples * sizeof(float)));
    shassert(error == XXH_OK);
  } break;
  case SHType::Seq: {
    for (uint32_t i = 0; i < var.payload.seqValue.len; i++) {
      hash_update(var.payload.seqValue.elements[i], state);
    }
  } break;
  case SHType::Array: {
    for (uint32_t i = 0; i < var.payload.arrayValue.len; i++) {
      SHVar tmp{}; // only of blittable types and hash uses just type, so no init
                   // needed
      tmp.valueType = var.innerType;
      tmp.payload = var.payload.arrayValue.elements[i];
      hash_update(tmp, state);
    }
  } break;
  case SHType::Table: {
    // table is sorted, do all in 1 iteration
    auto &t = var.payload.tableValue;
    SHTableIterator it;
    t.api->tableGetIterator(t, &it);
    SHVar key;
    SHVar value;
    while (t.api->tableNext(t, &it, &key, &value)) {
      const auto kh = hash(key);
      XXH3_128bits_update(hashState, &kh, sizeof(SHInt2));
      const auto h = hash(value);
      XXH3_128bits_update(hashState, &h, sizeof(SHInt2));
    }
  } break;
  case SHType::Set: {
    boost::container::small_vector<std::pair<uint64_t, uint64_t>, 8> hashes;

    // just store hashes, sort and actually combine later
    auto &s = var.payload.setValue;
    SHSetIterator it;
    s.api->setGetIterator(s, &it);
    SHVar value;
    while (s.api->setNext(s, &it, &value)) {
      const auto h = hash(value);
      hashes.emplace_back(uint64_t(h.payload.int2Value[0]), uint64_t(h.payload.int2Value[1]));
    }

    std::sort(hashes.begin(), hashes.end());
    for (const auto &hash : hashes) {
      XXH3_128bits_update(hashState, &hash, sizeof(uint64_t));
    }
  } break;
  case SHType::ShardRef: {
    auto blk = var.payload.shardValue;
    auto name = blk->name(blk);
    auto error = XXH3_128bits_update(hashState, name, strlen(name));
    shassert(error == XXH_OK);

    auto params = blk->parameters(blk);
    for (uint32_t i = 0; i < params.len; i++) {
      auto pval = blk->getParam(blk, int(i));
      hash_update(pval, state);
    }

    if (blk->getState) {
      auto bstate = blk->getState(blk);
      hash_update(bstate, state);
    }
  } break;
  case SHType::Wire: {
    auto wire = SHWire::sharedFromRef(var.payload.wireValue);
    if (hashingWires().count(wire.get()) == 0) {
      hashingWires().insert(wire.get());

      error = XXH3_128bits_update(hashState, wire->name.c_str(), wire->name.length());
      shassert(error == XXH_OK);

      error = XXH3_128bits_update(hashState, &wire->looped, sizeof(wire->looped));
      shassert(error == XXH_OK);

      error = XXH3_128bits_update(hashState, &wire->unsafe, sizeof(wire->unsafe));
      shassert(error == XXH_OK);

      error = XXH3_128bits_update(hashState, &wire->pure, sizeof(wire->pure));
      shassert(error == XXH_OK);

      for (auto &blk : wire->shards) {
        SHVar tmp{};
        tmp.valueType = SHType::ShardRef;
        tmp.payload.shardValue = blk;
        hash_update(tmp, state);
      }

      for (auto &wireVar : wire->getVariables()) {
        error = XXH3_128bits_update(hashState, wireVar.first.payload.stringValue, wireVar.first.payload.stringLen);
        shassert(error == XXH_OK);
        hash_update(wireVar.second, state);
      }
    }
  } break;
  case SHType::Object: {
    error = XXH3_128bits_update(hashState, &var.payload.objectVendorId, sizeof(var.payload.objectVendorId));
    shassert(error == XXH_OK);
    error = XXH3_128bits_update(hashState, &var.payload.objectTypeId, sizeof(var.payload.objectTypeId));
    shassert(error == XXH_OK);
    if ((var.flags & SHVAR_FLAGS_USES_OBJINFO) == SHVAR_FLAGS_USES_OBJINFO && var.objectInfo && var.objectInfo->hash) {
      // hash of the hash...
      auto objHash = var.objectInfo->hash(var.payload.objectValue);
      error = XXH3_128bits_update(hashState, &objHash, sizeof(uint64_t));
      shassert(error == XXH_OK);
    } else {
      // this will be valid only within this process memory space
      // better then nothing
      error = XXH3_128bits_update(hashState, &var.payload.objectValue, sizeof(var.payload.objectValue));
      shassert(error == XXH_OK);
    }
  } break;
  case SHType::None:
  case SHType::Any:
  case SHType::EndOfBlittableTypes:
    break;
  case SHType::Enum:
    error = XXH3_128bits_update(hashState, &var.payload, sizeof(SHEnum));
    shassert(error == XXH_OK);
    break;
  case SHType::Bool:
    error = XXH3_128bits_update(hashState, &var.payload, sizeof(SHBool));
    shassert(error == XXH_OK);
    break;
  case SHType::Int:
    error = XXH3_128bits_update(hashState, &var.payload, sizeof(SHInt));
    shassert(error == XXH_OK);
    break;
  case SHType::Int2:
    error = XXH3_128bits_update(hashState, &var.payload, sizeof(SHInt2));
    shassert(error == XXH_OK);
    break;
  case SHType::Int3:
    error = XXH3_128bits_update(hashState, &var.payload, sizeof(SHInt3));
    shassert(error == XXH_OK);
    break;
  case SHType::Int4:
    error = XXH3_128bits_update(hashState, &var.payload, sizeof(SHInt4));
    shassert(error == XXH_OK);
    break;
  case SHType::Int8:
    error = XXH3_128bits_update(hashState, &var.payload, sizeof(SHInt8));
    shassert(error == XXH_OK);
    break;
  case SHType::Int16:
    error = XXH3_128bits_update(hashState, &var.payload, sizeof(SHInt16));
    shassert(error == XXH_OK);
    break;
  case SHType::Color:
    error = XXH3_128bits_update(hashState, &var.payload, sizeof(SHColor));
    shassert(error == XXH_OK);
    break;
  case SHType::Float:
    error = XXH3_128bits_update(hashState, &var.payload, sizeof(SHFloat));
    shassert(error == XXH_OK);
    break;
  case SHType::Float2:
    error = XXH3_128bits_update(hashState, &var.payload, sizeof(SHFloat2));
    shassert(error == XXH_OK);
    break;
  case SHType::Float3:
    error = XXH3_128bits_update(hashState, &var.payload, sizeof(SHFloat3));
    shassert(error == XXH_OK);
    break;
  case SHType::Float4:
    error = XXH3_128bits_update(hashState, &var.payload, sizeof(SHFloat4));
    shassert(error == XXH_OK);
    break;
  }
}

SHString getString(uint32_t crc) {
  shassert(shards::GetGlobals().CompressedStrings);
  auto it = (*shards::GetGlobals().CompressedStrings).find(crc);
  return it != (*shards::GetGlobals().CompressedStrings).end() ? it->second.string : "";
}

void setString(uint32_t crc, SHString str) {
  shassert(shards::GetGlobals().CompressedStrings);
  SHOptionalString ls{str, crc};
  (*shards::GetGlobals().CompressedStrings).emplace(crc, ls);
}

void abortWire(SHContext *ctx, std::string_view errorText) { ctx->cancelFlow(errorText); }

void triggerVarValueChange(SHContext *context, const SHVar *name, const SHVar *var) {
  if ((var->flags & SHVAR_FLAGS_EXPOSED) == 0)
    return;

  auto &w = context->main;
  auto nameStr = SHSTRVIEW((*name));
  OnExposedVarSet ev{w->id, nameStr, *var, context->currentWire()};
  w->dispatcher.trigger(ev);
}

void triggerVarValueChange(SHWire *w, const SHVar *name, const SHVar *var) {
  if ((var->flags & SHVAR_FLAGS_EXPOSED) == 0)
    return;

  auto nameStr = SHSTRVIEW((*name));
  OnExposedVarSet ev{w->id, nameStr, *var, w};
  w->dispatcher.trigger(ev);
}
}; // namespace shards

// NO NAMESPACE here!

void SHWire::destroy() {
  for (auto it = shards.rbegin(); it != shards.rend(); ++it) {
    (*it)->cleanup(*it, nullptr);
  }
  for (auto it = shards.rbegin(); it != shards.rend(); ++it) {
    decRef(*it);
  }

  // find dangling variables, notice but do not destroy
  for (auto var : variables) {
    if (var.second.refcount > 0) {
      SHLOG_ERROR("Found a dangling variable: {}, wire: {}", var.first, name);
    }
  }

  if (composeResult) {
    shards::arrayFree(composeResult->requiredInfo);
    shards::arrayFree(composeResult->exposedInfo);
  }

  // finally reset the mesh
  mesh.reset();

#if SH_CORO_NEED_STACK_MEM
  if (stackMem) {
    ::operator delete[](stackMem, std::align_val_t{16});
  }
#endif
}

void SHWire::warmup(SHContext *context) {
  if (!warmedUp) {
    SHLOG_TRACE("Running warmup on wire: {}", name);

    // we likely need this early!
    mesh = context->main->mesh;
    warmedUp = true;

    context->wireStack.push_back(this);
    DEFER({ context->wireStack.pop_back(); });
    for (auto blk : shards) {
      try {
        if (blk->warmup) {
          auto status = blk->warmup(blk, context);
          if (status.code != SH_ERROR_NONE) {
            std::string_view msg(status.message.string, size_t(status.message.len));
            SHLOG_ERROR("Warmup failed on wire: {}, shard: {} (line: {}, column: {})", name, blk->name(blk), blk->line,
                        blk->column);
            throw shards::WarmupError(msg);
          }
        }
        if (context->failed()) {
          throw shards::WarmupError(context->getErrorMessage());
        }
      } catch (const std::exception &e) {
        SHLOG_ERROR("Shard warmup error, failed shard: {}", blk->name(blk));
        SHLOG_ERROR(e.what());
        // if the failure is from an exception context might not be uptodate
        if (!context->failed()) {
          context->cancelFlow(e.what());
        }
        throw;
      } catch (...) {
        SHLOG_ERROR("Shard warmup error, failed shard: {}", blk->name(blk));
        if (!context->failed()) {
          context->cancelFlow("foreign exception failure, check logs");
        }
        throw;
      }
    }

    SHLOG_TRACE("Ran warmup on wire: {}", name);
  } else {
    SHLOG_TRACE("Warmup already run on wire: {}", name);
  }
}

void SHWire::cleanup(bool force) {
  if (warmedUp && (force || wireUsers.size() == 0)) {
    SHLOG_TRACE("Running cleanup on wire: {} users count: {}", name, wireUsers.size());

    dispatcher.trigger(SHWire::OnCleanupEvent{this});

    warmedUp = false;

    // Run cleanup on all shards, prepare them for a new start if necessary
    // Do this in reverse to allow a safer cleanup
    for (auto it = shards.rbegin(); it != shards.rend(); ++it) {
      auto blk = *it;
      try {
        blk->cleanup(blk, context);
      }
#if SH_BOOST_COROUTINE
      catch (boost::context::detail::forced_unwind const &e) {
        SHLOG_WARNING("Shard cleanup boost forced unwind, failed shard: {}", blk->name(blk));
        throw; // required for Boost Coroutine!
      }
#endif
      catch (const std::exception &e) {
        SHLOG_ERROR("Shard cleanup error, failed shard: {}, error: {}", blk->name(blk), e.what());
      } catch (...) {
        SHLOG_ERROR("Shard cleanup error, failed shard: {}", blk->name(blk));
      }
    }

    // Also clear all variables reporting dangling ones
    for (auto var : variables) {
      if (var.second.refcount > 0) {
        SHLOG_ERROR("Found a dangling variable: {} in wire: {}", var.first, name);
      }
    }
    variables.clear();

    // finally reset the mesh
    auto mesh_ = mesh.lock();
    if (mesh_) {
      mesh_->visitedWires.erase(this);
      mesh_->scheduled.erase(shared_from_this());
    }
    mesh.reset();

    resumer = nullptr;

    SHLOG_TRACE("Ran cleanup on wire: {}", name);
  }
}

void shInit() {
  static bool globalInitDone = false;
  if (globalInitDone)
    return;
  globalInitDone = true;

  logging::setupDefaultLoggerConditional();

  if (GetGlobals().RootPath.size() > 0) {
    // set root path as current directory
    fs::current_path(GetGlobals().RootPath.c_str());
  } else {
    // set current path as root path
    auto cp = fs::current_path();
    GetGlobals().RootPath = cp.string();
  }

#ifdef SH_USE_UBSAN_REPORT
  auto absPath = fs::absolute(GetGlobals().RootPath);
  auto absPathStr = absPath.string();
  SHLOG_TRACE("Setting UBSAN report path to: {}", absPathStr);
  __sanitizer_set_report_path(absPathStr.c_str());
#endif

// UTF8 on windows
#ifdef _WIN32
  SetConsoleOutputCP(CP_UTF8);
  namespace fs = boost::filesystem;
  if (GetGlobals().ExePath.size() > 0) {
    auto pluginPath = fs::absolute(GetGlobals().ExePath.c_str()) / "shards";
    auto pluginPathStr = pluginPath.wstring();
    SHLOG_DEBUG("Adding dll path: {}", pluginPath.string());
    AddDllDirectory(pluginPathStr.c_str());
  }
  if (GetGlobals().RootPath.size() > 0) {
    auto pluginPath = fs::absolute(GetGlobals().RootPath.c_str()) / "shards";
    auto pluginPathStr = pluginPath.wstring();
    SHLOG_DEBUG("Adding dll path: {}", pluginPath.string());
    AddDllDirectory(pluginPathStr.c_str());
  }
#endif

  SHLOG_DEBUG("Hardware concurrency: {}", std::thread::hardware_concurrency());

  static_assert(sizeof(SHVarPayload) == 16);
  static_assert(sizeof(SHVar) == 32);
  static_assert(sizeof(SHMapIt) <= sizeof(SHTableIterator));
  static_assert(sizeof(SHHashSetIt) <= sizeof(SHSetIterator));
  static_assert(sizeof(OwnedVar) == sizeof(SHVar));
  static_assert(sizeof(TableVar) == sizeof(SHVar));
  static_assert(sizeof(SeqVar) == sizeof(SHVar));

  shards::registerShards();

#ifdef __EMSCRIPTEN__
  sh_emscripten_init();
  // fill up some interface so we don't need to know mem offsets JS side
  EM_ASM({ Module["SHCore"] = {}; });
  emscripten::val shInterface = emscripten::val::module_property("SHCore");
  SHCore *iface = shardsInterface(SHARDS_CURRENT_ABI);
  shInterface.set("log", emscripten::val(reinterpret_cast<uintptr_t>(iface->log)));
  shInterface.set("createMesh", emscripten::val(reinterpret_cast<uintptr_t>(iface->createMesh)));
  shInterface.set("destroyMesh", emscripten::val(reinterpret_cast<uintptr_t>(iface->destroyMesh)));
  shInterface.set("schedule", emscripten::val(reinterpret_cast<uintptr_t>(iface->schedule)));
  shInterface.set("unschedule", emscripten::val(reinterpret_cast<uintptr_t>(iface->unschedule)));
  shInterface.set("tick", emscripten::val(reinterpret_cast<uintptr_t>(iface->tick)));
  shInterface.set("sleep", emscripten::val(reinterpret_cast<uintptr_t>(iface->sleep)));
  shInterface.set("getGlobalWire", emscripten::val(reinterpret_cast<uintptr_t>(iface->getGlobalWire)));
  emscripten_get_now(); // force emscripten to link this call
#endif
}

#define API_TRY_CALL(_name_, _shard_)                       \
  {                                                         \
    try {                                                   \
      _shard_                                               \
    } catch (const std::exception &ex) {                    \
      SHLOG_ERROR(#_name_ " failed, error: {}", ex.what()); \
    }                                                       \
  }

bool sh_current_interface_loaded{false};
SHCore sh_current_interface{};

extern "C" {
SHVar *getWireVariable(SHWireRef wireRef, const char *name, uint32_t nameLen) {
  auto &wire = SHWire::sharedFromRef(wireRef);
  std::string_view nameView{name, nameLen};
  auto vName = shards::OwnedVar::Foreign(nameView);
  auto it = wire->getExternalVariables().find(vName);
  if (it != wire->getExternalVariables().end()) {
    return it->second;
  } else {
    auto it2 = wire->getVariables().find(vName);
    if (it2 != wire->getVariables().end()) {
      return &it2->second;
    }
  }
  return nullptr;
}

void triggerVarValueChange(SHContext *ctx, const SHVar *name, const SHVar *var) { shards::triggerVarValueChange(ctx, name, var); }

SHContext *getWireContext(SHWireRef wireRef) {
  auto &wire = SHWire::sharedFromRef(wireRef);
  return wire->context;
}

SHCore *__cdecl shardsInterface(uint32_t abi_version) {
  // for now we ignore abi_version
  if (sh_current_interface_loaded)
    return &sh_current_interface;

  // Load everything we know if we did not yet!
  try {
    shInit();
  } catch (const std::exception &ex) {
    SHLOG_ERROR("Failed to register core shards, error: {}", ex.what());
    return nullptr;
  }

  if (SHARDS_CURRENT_ABI != abi_version) {
    SHLOG_ERROR("A plugin requested an invalid ABI version.");
    return nullptr;
  }

  auto result = &sh_current_interface;
  sh_current_interface_loaded = true;

  result->alloc = [](uint32_t size) -> void * {
    auto mem = ::operator new(size, std::align_val_t{16});
    memset(mem, 0, size);
    return mem;
  };

  result->free = [](void *ptr) { ::operator delete(ptr, std::align_val_t{16}); };

  result->registerShard = [](const char *fullName, SHShardConstructor constructor) noexcept {
    API_TRY_CALL(registerShard, shards::registerShard(fullName, constructor);)
  };

  result->registerObjectType = [](int32_t vendorId, int32_t typeId, SHObjectInfo info) noexcept {
    API_TRY_CALL(registerObjectType, shards::registerObjectType(vendorId, typeId, info);)
  };

  result->findObjectTypeId = [](SHStringWithLen name) noexcept {
    return shards::findObjectTypeId(std::string_view{name.string, size_t(name.len)});
  };

  result->registerEnumType = [](int32_t vendorId, int32_t typeId, SHEnumInfo info) noexcept {
    API_TRY_CALL(registerEnumType, shards::registerEnumType(vendorId, typeId, info);)
  };

  result->findEnumId = [](SHStringWithLen name) noexcept {
    return shards::findEnumId(std::string_view{name.string, size_t(name.len)});
  };

  result->registerRunLoopCallback = [](const char *eventName, SHCallback callback) noexcept {
    API_TRY_CALL(registerRunLoopCallback, shards::registerRunLoopCallback(eventName, callback);)
  };

  result->registerExitCallback = [](const char *eventName, SHCallback callback) noexcept {
    API_TRY_CALL(registerExitCallback, shards::registerExitCallback(eventName, callback);)
  };

  result->unregisterRunLoopCallback = [](const char *eventName) noexcept {
    API_TRY_CALL(unregisterRunLoopCallback, shards::unregisterRunLoopCallback(eventName);)
  };

  result->unregisterExitCallback = [](const char *eventName) noexcept {
    API_TRY_CALL(unregisterExitCallback, shards::unregisterExitCallback(eventName);)
  };

  result->referenceVariable = [](SHContext *context, SHStringWithLen name) noexcept {
    std::string_view nameView{name.string, size_t(name.len)};
    return shards::referenceVariable(context, nameView);
  };

  result->referenceWireVariable = [](SHWireRef wire, SHStringWithLen name) noexcept {
    std::string_view nameView{name.string, size_t(name.len)};
    return shards::referenceWireVariable(wire, nameView);
  };

  result->releaseVariable = [](SHVar *variable) noexcept { return shards::releaseVariable(variable); };

  result->setExternalVariable = [](SHWireRef wire, SHStringWithLen name, SHVar *pVar) noexcept {
    auto &sc = SHWire::sharedFromRef(wire);
    auto vName = shards::OwnedVar::Foreign(name);
    sc->getExternalVariables()[vName] = pVar;
  };

  result->removeExternalVariable = [](SHWireRef wire, SHStringWithLen name) noexcept {
    auto &sc = SHWire::sharedFromRef(wire);
    auto vName = shards::OwnedVar::Foreign(name);
    sc->getExternalVariables().erase(vName);
  };

  result->allocExternalVariable = [](SHWireRef wire, SHStringWithLen name) noexcept {
    auto &sc = SHWire::sharedFromRef(wire);
    auto vName = shards::OwnedVar::Foreign(name);
    auto res = new (std::align_val_t{16}) SHVar();
    sc->getExternalVariables()[vName] = res;
    return res;
  };

  result->freeExternalVariable = [](SHWireRef wire, SHStringWithLen name) noexcept {
    auto &sc = SHWire::sharedFromRef(wire);
    auto vName = shards::OwnedVar::Foreign(name);
    auto var = sc->getExternalVariables()[vName];
    if (var) {
      ::operator delete(var, std::align_val_t{16});
    }
    sc->getExternalVariables().erase(vName);
  };

  result->suspend = [](SHContext *context, double seconds) noexcept {
    try {
      return shards::suspend(context, seconds);
    } catch (const shards::ActivationError &ex) {
      SHLOG_ERROR(ex.what());
      return SHWireState::Stop;
    }
  };

  result->getState = [](SHContext *context) noexcept { return context->getState(); };

  result->abortWire = [](SHContext *context, SHStringWithLen message) noexcept {
    std::string_view messageView{message.string, size_t(message.len)};
    context->cancelFlow(messageView);
  };

  result->cloneVar = [](SHVar *dst, const SHVar *src) noexcept { shards::cloneVar(*dst, *src); };

  result->destroyVar = [](SHVar *var) noexcept { shards::destroyVar(*var); };

  result->hashVar = [](const SHVar *var) noexcept { return shards::hash(*var); };

#define SH_ARRAY_IMPL(_arr_, _val_, _name_)                                                                    \
  result->_name_##Free = [](_arr_ *seq) noexcept { shards::arrayFree(*seq); };                                 \
                                                                                                               \
  result->_name_##Resize = [](_arr_ *seq, uint32_t size) noexcept { shards::arrayResize(*seq, size); };        \
                                                                                                               \
  result->_name_##Push = [](_arr_ *seq, const _val_ *value) noexcept { shards::arrayPush(*seq, *value); };     \
                                                                                                               \
  result->_name_##Insert = [](_arr_ *seq, uint32_t index, const _val_ *value) noexcept {                       \
    shards::arrayInsert(*seq, index, *value);                                                                  \
  };                                                                                                           \
                                                                                                               \
  result->_name_##Pop = [](_arr_ *seq) noexcept { return shards::arrayPop<_arr_, _val_>(*seq); };              \
                                                                                                               \
  result->_name_##FastDelete = [](_arr_ *seq, uint32_t index) noexcept { shards::arrayDelFast(*seq, index); }; \
                                                                                                               \
  result->_name_##SlowDelete = [](_arr_ *seq, uint32_t index) noexcept { shards::arrayDel(*seq, index); }

  SH_ARRAY_IMPL(SHSeq, SHVar, seq);
  SH_ARRAY_IMPL(SHTypesInfo, SHTypeInfo, types);
  SH_ARRAY_IMPL(SHParametersInfo, SHParameterInfo, params);
  SH_ARRAY_IMPL(Shards, ShardPtr, shards);
  SH_ARRAY_IMPL(SHExposedTypesInfo, SHExposedTypeInfo, expTypes);
  SH_ARRAY_IMPL(SHEnums, SHEnum, enums);
  SH_ARRAY_IMPL(SHStrings, SHString, strings);

  result->tableNew = []() noexcept {
    SHTable res;
    res.api = &shards::GetGlobals().TableInterface;
    res.opaque = new shards::SHMap();
    return res;
  };

  result->setNew = []() noexcept {
    SHSet res;
    res.api = &shards::GetGlobals().SetInterface;
    res.opaque = new shards::SHHashSet();
    return res;
  };

  result->composeWire = [](SHWireRef wire, SHValidationCallback callback, void *userData, SHInstanceData data) noexcept {
    auto &sc = SHWire::sharedFromRef(wire);
    try {
      return composeWire(sc.get(), callback, userData, data);
    } catch (const std::exception &e) {
      SHComposeResult res{};
      res.failed = true;
      auto msgTmp = shards::Var(e.what());
      shards::cloneVar(res.failureMessage, msgTmp);
      return res;
    } catch (...) {
      SHComposeResult res{};
      res.failed = true;
      auto msgTmp = shards::Var("foreign exception failure during composeWire");
      shards::cloneVar(res.failureMessage, msgTmp);
      return res;
    }
  };

  result->runWire = [](SHWireRef wire, SHContext *context, const SHVar *input) noexcept {
    auto &sc = SHWire::sharedFromRef(wire);
    return shards::runSubWire(sc.get(), context, *input);
  };

  result->composeShards = [](Shards shards, SHValidationCallback callback, void *userData, SHInstanceData data) noexcept {
    try {
      return shards::composeWire(shards, callback, userData, data);
    } catch (const std::exception &e) {
      SHLOG_TRACE("composeShards failed: {}", e.what());
      SHComposeResult res{};
      res.failed = true;
      auto msgTmp = shards::Var(e.what());
      shards::cloneVar(res.failureMessage, msgTmp);
      return res;
    } catch (...) {
      SHLOG_TRACE("composeShards failed: ...");
      SHComposeResult res{};
      res.failed = true;
      auto msgTmp = shards::Var("foreign exception failure during composeWire");
      shards::cloneVar(res.failureMessage, msgTmp);
      return res;
    }
  };

  result->validateSetParam = [](Shard *shard, int index, const SHVar *param, SHValidationCallback callback,
                                void *userData) noexcept {
    return shards::validateSetParam(shard, index, *param, callback, userData);
  };

  result->runShards = [](Shards shards, SHContext *context, const SHVar *input, SHVar *output) noexcept {
    return shards::activateShards(shards, context, *input, *output);
  };

  result->runShards2 = [](Shards shards, SHContext *context, const SHVar *input, SHVar *output) noexcept {
    return shards::activateShards2(shards, context, *input, *output);
  };

  result->runShardsHashed = [](Shards shards, SHContext *context, const SHVar *input, SHVar *output, SHVar *outHash) noexcept {
    return shards::activateShards(shards, context, *input, *output, *outHash);
  };

  result->runShardsHashed2 = [](Shards shards, SHContext *context, const SHVar *input, SHVar *output, SHVar *outHash) noexcept {
    return shards::activateShards2(shards, context, *input, *output, *outHash);
  };

  result->getWireInfo = [](SHWireRef wireref) noexcept {
    auto &sc = SHWire::sharedFromRef(wireref);
    auto wire = sc.get();
    SHWireInfo info{SHStringWithLen{wire->name.c_str(), wire->name.size()},
                    wire->looped,
                    wire->unsafe,
                    wire,
                    {!wire->shards.empty() ? &wire->shards[0] : nullptr, uint32_t(wire->shards.size()), 0},
                    shards::isRunning(wire),
                    wire->state == SHWire::State::Failed || !wire->finishedError.empty(),
                    SHStringWithLen{wire->finishedError.c_str(), wire->finishedError.size()},
                    &wire->finishedOutput};
    return info;
  };

  result->log = [](SHStringWithLen msg) noexcept {
    std::string_view sv(msg.string, size_t(msg.len));
    SHLOG_INFO(sv);
  };

  result->logLevel = [](int level, SHStringWithLen msg) noexcept {
    std::string_view sv(msg.string, size_t(msg.len));
    spdlog::default_logger_raw()->log(spdlog::source_loc{__FILE__, __LINE__, SPDLOG_FUNCTION}, (spdlog::level::level_enum)level,
                                      sv);
  };

  result->createShard = [](SHStringWithLen name) noexcept {
    std::string_view sv(name.string, size_t(name.len));
    auto shard = shards::createShard(sv);
    if (shard) {
      shassert(shard->refCount == 0 && "shard should have zero refcount");
      incRef(shard);
    }
    return shard;
  };

  result->releaseShard = [](struct Shard *shard) noexcept { decRef(shard); };

  result->createWire = [](SHStringWithLen name) noexcept {
    std::string_view sv(name.string, size_t(name.len));
    auto wire = SHWire::make(sv);
    return wire->newRef();
  };

  result->setWireLooped = [](SHWireRef wireref, SHBool looped) noexcept {
    auto &sc = SHWire::sharedFromRef(wireref);
    sc->looped = looped;
  };

  result->setWireUnsafe = [](SHWireRef wireref, SHBool unsafe) noexcept {
    auto &sc = SHWire::sharedFromRef(wireref);
    sc->unsafe = unsafe;
  };

  result->setWirePure = [](SHWireRef wireref, SHBool pure) noexcept {
    auto &sc = SHWire::sharedFromRef(wireref);
    sc->pure = pure;
  };

  result->setWireStackSize = [](SHWireRef wireref, uint64_t size) noexcept {
#if SH_CORO_NEED_STACK_MEM
    auto &sc = SHWire::sharedFromRef(wireref);
    sc->stackSize = size;
#endif
  };

  result->addShard = [](SHWireRef wireref, ShardPtr blk) noexcept {
    auto &sc = SHWire::sharedFromRef(wireref);
    sc->addShard(blk);
  };

  result->removeShard = [](SHWireRef wireref, ShardPtr blk) noexcept {
    auto &sc = SHWire::sharedFromRef(wireref);
    sc->removeShard(blk);
  };

  result->destroyWire = [](SHWireRef wire) noexcept { SHWire::deleteRef(wire); };

  result->stopWire = [](SHWireRef wire) {
    auto &sc = SHWire::sharedFromRef(wire);
    SHVar output{};
    shards::stop(sc.get(), &output);
    return output;
  };

  result->destroyWire = [](SHWireRef wire) noexcept { SHWire::deleteRef(wire); };

  result->destroyWire = [](SHWireRef wire) noexcept { SHWire::deleteRef(wire); };

  result->getGlobalWire = [](SHStringWithLen name) noexcept {
    std::string sv(name.string, size_t(name.len));
    auto it = shards::GetGlobals().GlobalWires.find(std::move(sv));
    if (it != shards::GetGlobals().GlobalWires.end()) {
      return SHWire::weakRef(it->second);
    } else {
      return (SHWireRef) nullptr;
    }
  };

  result->setGlobalWire = [](SHStringWithLen name, SHWireRef wire) noexcept {
    std::string sv(name.string, size_t(name.len));
    shards::GetGlobals().GlobalWires[std::move(sv)] = SHWire::sharedFromRef(wire);
  };

  result->unsetGlobalWire = [](SHStringWithLen name) noexcept {
    std::string sv(name.string, size_t(name.len));
    auto it = shards::GetGlobals().GlobalWires.find(std::move(sv));
    if (it != shards::GetGlobals().GlobalWires.end()) {
      shards::GetGlobals().GlobalWires.erase(it);
    }
  };

  result->createMesh = []() noexcept {
    auto mesh = SHMesh::makePtr();
    SHLOG_TRACE("createMesh {}", (void *)(*mesh).get());
    return reinterpret_cast<SHMeshRef>(mesh);
  };

  result->createMeshVar = []() noexcept {
    auto mesh = SHMesh::make();
    auto meshVar = SHMesh::MeshVar.Emplace(std::move(mesh));
    return SHMesh::MeshVar.Get(meshVar);
  };

  result->destroyMesh = [](SHMeshRef mesh) noexcept {
    auto smesh = reinterpret_cast<std::shared_ptr<SHMesh> *>(mesh);
    SHLOG_TRACE("destroyMesh {}", (void *)(*smesh).get());
    delete smesh;
  };

  result->compose = [](SHMeshRef mesh, SHWireRef wire) noexcept {
    try {
      auto smesh = reinterpret_cast<std::shared_ptr<SHMesh> *>(mesh);
      (*smesh)->compose(SHWire::sharedFromRef(wire));
    } catch (const std::exception &e) {
      SHLOG_ERROR("Errors while composing: {}", e.what());
      return false;
    } catch (...) {
      SHLOG_ERROR("Errors while composing");
      return false;
    }
    return true;
  };

  result->schedule = [](SHMeshRef mesh, SHWireRef wire, SHBool compose) noexcept {
    try {
      auto smesh = reinterpret_cast<std::shared_ptr<SHMesh> *>(mesh);
      (*smesh)->schedule(SHWire::sharedFromRef(wire), shards::Var::Empty, compose);
    } catch (const std::exception &e) {
      SHLOG_ERROR("Errors while scheduling: {}", e.what());
    } catch (...) {
      SHLOG_ERROR("Errors while scheduling");
    }
  };

  result->unschedule = [](SHMeshRef mesh, SHWireRef wire) noexcept {
    auto smesh = reinterpret_cast<std::shared_ptr<SHMesh> *>(mesh);
    (*smesh)->remove(SHWire::sharedFromRef(wire));
  };

  result->tick = [](SHMeshRef mesh) noexcept {
    auto smesh = reinterpret_cast<std::shared_ptr<SHMesh> *>(mesh);
    if ((*smesh)->tick())
      return true; // continue
    else
      return false; // had an error
  };

  result->isEmpty = [](SHMeshRef mesh) noexcept {
    auto smesh = reinterpret_cast<std::shared_ptr<SHMesh> *>(mesh);
    if ((*smesh)->empty())
      return true;
    else
      return false;
  };

  result->terminate = [](SHMeshRef mesh) noexcept {
    auto smesh = reinterpret_cast<std::shared_ptr<SHMesh> *>(mesh);
    (*smesh)->terminate();
  };

  result->sleep = [](double seconds, bool runCallbacks) noexcept { shards::sleep(seconds, runCallbacks); };

  result->getRootPath = []() noexcept { return shards::GetGlobals().RootPath.c_str(); };

  result->setRootPath = [](const char *p) noexcept {
    shards::GetGlobals().RootPath = p;
    shards::loadExternalShards(p);
    fs::current_path(p);
  };

  result->asyncActivate = [](SHContext *context, void *userData, SHAsyncActivateProc call, SHAsyncCancelProc cancel_call) {
    return shards::awaitne(
        context, [=] { return call(context, userData); },
        [=] {
          if (cancel_call)
            cancel_call(context, userData);
        });
  };

  result->getShards = []() {
    SHStrings s{};
    for (auto [name, _] : shards::GetGlobals().ShardsRegister) {
      shards::arrayPush(s, name.data());
    }
    return s;
  };

  result->readCachedString = [](uint32_t crc) {
    auto s = shards::getString(crc);
    return SHOptionalString{s, crc};
  };

  result->writeCachedString = [](uint32_t crc, SHString str) {
    shards::setString(crc, str);
    return SHOptionalString{str, crc};
  };

  result->decompressStrings = []() {
#ifdef SH_COMPRESSED_STRINGS
    shards::decompressStrings();
#endif
  };

  result->isEqualVar = [](const SHVar *v1, const SHVar *v2) -> SHBool { return *v1 == *v2; };

  result->isEqualType = [](const SHTypeInfo *t1, const SHTypeInfo *t2) -> SHBool { return *t1 == *t2; };

  result->deriveTypeInfo = [](const SHVar *v, const struct SHInstanceData *data) -> SHTypeInfo {
    return deriveTypeInfo(*v, *data);
  };

  result->freeDerivedTypeInfo = [](SHTypeInfo *t) { freeDerivedInfo(*t); };

  result->findEnumInfo = &shards::findEnumInfo;

  result->findObjectInfo = &shards::findObjectInfo;

  result->type2Name = [](SHType type) { return type2Name_raw(type); };

  return result;
}
}

namespace shards {
void decRef(ShardPtr shard) {
  auto atomicRefCount = boost::atomics::make_atomic_ref(shard->refCount);
  shassert(atomicRefCount > 0);
  if (atomicRefCount.fetch_sub(1) == 1) {
    // SHLOG_TRACE("DecRef 0 shard {:x} {}", (size_t)shard, shard->name(shard));
    shard->destroy(shard);
  }
}

void incRef(ShardPtr shard) {
  auto atomicRefCount = boost::atomics::make_atomic_ref(shard->refCount);
  if (atomicRefCount.fetch_add(1) == 0) {
    // SHLOG_TRACE("IncRef 0 shard {:x} {}", (size_t)shard, shard->name(shard));
  }
}
} // namespace shards

#ifdef TRACY_ENABLE
void *operator new(std::size_t count) {
  void *ptr = std::malloc(count);
  if (GetTracy().isInitialized())
    TracyAlloc(ptr, count);
  return ptr;
}

void *operator new[](std::size_t count) {
  void *ptr = std::malloc(count);
  if (GetTracy().isInitialized())
    TracyAlloc(ptr, count);
  return ptr;
}

void *operator new(std::size_t count, std::align_val_t alignment) {
  std::size_t align_value = static_cast<std::size_t>(alignment);
  std::size_t aligned_count = (count + align_value - 1) / align_value * align_value;
#ifdef WIN32
  void *ptr = _aligned_malloc(aligned_count, align_value);
#else
  void *ptr = std::aligned_alloc(align_value, aligned_count);
#endif
  if (GetTracy().isInitialized())
    TracyAlloc(ptr, count);
  return ptr;
}

void *operator new[](std::size_t count, std::align_val_t alignment) {
  std::size_t align_value = static_cast<std::size_t>(alignment);
  std::size_t aligned_count = (count + align_value - 1) / align_value * align_value;
#ifdef WIN32
  void *ptr = _aligned_malloc(aligned_count, align_value);
#else
  void *ptr = std::aligned_alloc(align_value, aligned_count);
#endif
  if (GetTracy().isInitialized())
    TracyAlloc(ptr, count);
  return ptr;
}

void operator delete(void *ptr) noexcept {
  if (GetTracy().isInitialized())
    TracyFree(ptr);
  std::free(ptr);
}

void operator delete[](void *ptr) noexcept {
  if (GetTracy().isInitialized())
    TracyFree(ptr);
  std::free(ptr);
}

void operator delete(void *ptr, std::align_val_t alignment) noexcept {
  if (GetTracy().isInitialized())
    TracyFree(ptr);
#ifdef WIN32
  _aligned_free(ptr);
#else
  std::free(ptr);
#endif
}

void operator delete[](void *ptr, std::align_val_t alignment) noexcept {
  if (GetTracy().isInitialized())
    TracyFree(ptr);
#ifdef WIN32
  _aligned_free(ptr);
#else
  std::free(ptr);
#endif
}

void operator delete(void *ptr, std::size_t count) noexcept {
  if (GetTracy().isInitialized())
    TracyFree(ptr);
  std::free(ptr);
}

void operator delete[](void *ptr, std::size_t count) noexcept {
  if (GetTracy().isInitialized())
    TracyFree(ptr);
  std::free(ptr);
}

#endif<|MERGE_RESOLUTION|>--- conflicted
+++ resolved
@@ -119,11 +119,7 @@
     auto emplaced = strings_storage.emplace(uint32_t(crc.payload.intValue), str.payload.stringValue);
     auto &s = emplaced.first->second;
     SHOptionalString ls{s.c_str(), uint32_t(crc.payload.intValue)};
-<<<<<<< HEAD
-    (*shards::GetGlobals().CompressedStrings).emplace(uint32_t(crc.payload.intValue), ls)
-=======
     (*shards::GetGlobals().CompressedStrings).emplace(uint32_t(crc.payload.intValue), ls);
->>>>>>> ae1378aa
   }
 }
 #else
